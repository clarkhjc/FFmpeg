/*
 * Sony OpenMG (OMA) common data
 *
 * This file is part of FFmpeg.
 *
 * FFmpeg is free software; you can redistribute it and/or
 * modify it under the terms of the GNU Lesser General Public
 * License as published by the Free Software Foundation; either
 * version 2.1 of the License, or (at your option) any later version.
 *
 * FFmpeg is distributed in the hope that it will be useful,
 * but WITHOUT ANY WARRANTY; without even the implied warranty of
 * MERCHANTABILITY or FITNESS FOR A PARTICULAR PURPOSE.  See the GNU
 * Lesser General Public License for more details.
 *
 * You should have received a copy of the GNU Lesser General Public
 * License along with FFmpeg; if not, write to the Free Software
 * Foundation, Inc., 51 Franklin Street, Fifth Floor, Boston, MA 02110-1301 USA
 */

#include "internal.h"
#include "oma.h"
#include "libavcodec/avcodec.h"
#include "libavutil/channel_layout.h"

const uint16_t ff_oma_srate_tab[8] = { 320, 441, 480, 882, 960, 0 };

const AVCodecTag ff_oma_codec_tags[] = {
    { AV_CODEC_ID_ATRAC3,      OMA_CODECID_ATRAC3  },
    { AV_CODEC_ID_ATRAC3P,     OMA_CODECID_ATRAC3P },
    { AV_CODEC_ID_MP3,         OMA_CODECID_MP3     },
    { AV_CODEC_ID_PCM_S16BE,   OMA_CODECID_LPCM    },
    { 0 },
};
<<<<<<< HEAD
=======

/** map ATRAC-X channel id to internal channel layout */
const uint64_t ff_oma_chid_to_native_layout[7] = {
    AV_CH_LAYOUT_MONO,
    AV_CH_LAYOUT_STEREO,
    AV_CH_LAYOUT_SURROUND,
    AV_CH_LAYOUT_4POINT0,
    AV_CH_LAYOUT_5POINT1_BACK,
    AV_CH_LAYOUT_6POINT1_BACK,
    AV_CH_LAYOUT_7POINT1
};

/** map ATRAC-X channel id to total number of channels */
const int ff_oma_chid_to_num_channels[7] = {1, 2, 3, 4, 6, 7, 8};
>>>>>>> 23d0fdcf
<|MERGE_RESOLUTION|>--- conflicted
+++ resolved
@@ -32,8 +32,6 @@
     { AV_CODEC_ID_PCM_S16BE,   OMA_CODECID_LPCM    },
     { 0 },
 };
-<<<<<<< HEAD
-=======
 
 /** map ATRAC-X channel id to internal channel layout */
 const uint64_t ff_oma_chid_to_native_layout[7] = {
@@ -47,5 +45,4 @@
 };
 
 /** map ATRAC-X channel id to total number of channels */
-const int ff_oma_chid_to_num_channels[7] = {1, 2, 3, 4, 6, 7, 8};
->>>>>>> 23d0fdcf
+const int ff_oma_chid_to_num_channels[7] = {1, 2, 3, 4, 6, 7, 8};