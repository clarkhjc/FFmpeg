--- conflicted
+++ resolved
@@ -953,7 +953,6 @@
     AVDictionary *metadata;
 } AVChapter;
 
-<<<<<<< HEAD
 
 /**
  * Callback used by devices to communicate with application.
@@ -971,9 +970,8 @@
     AVFMT_DURATION_FROM_STREAM, ///< Duration estimated from a stream with a known duration
     AVFMT_DURATION_FROM_BITRATE ///< Duration estimated from bitrate (less accurate)
 };
-=======
+
 typedef struct AVFormatInternal AVFormatInternal;
->>>>>>> 33c859c1
 
 /**
  * Format I/O context.
@@ -1336,7 +1334,12 @@
     AVRational offset_timebase;
 
     /**
-<<<<<<< HEAD
+     * An opaque field for libavformat internal usage.
+     * Must not be accessed in any way by callers.
+     */
+    AVFormatInternal *internal;
+
+    /**
      * IO repositioned flag.
      * This is set by avformat when the underlaying IO context read pointer
      * is repositioned, for example when doing byte based seeking.
@@ -1392,12 +1395,6 @@
      * Muxing: set by user via AVOptions (NO direct access)
      */
     int64_t output_ts_offset;
-=======
-     * An opaque field for libavformat internal usage.
-     * Must not be accessed in any way by callers.
-     */
-    AVFormatInternal *internal;
->>>>>>> 33c859c1
 } AVFormatContext;
 
 int av_format_get_probe_score(const AVFormatContext *s);
