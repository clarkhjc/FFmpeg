--- conflicted
+++ resolved
@@ -99,13 +99,8 @@
 OBJS-$(CONFIG_AST_MUXER)                 += ast.o astenc.o
 OBJS-$(CONFIG_AU_DEMUXER)                += au.o pcm.o
 OBJS-$(CONFIG_AU_MUXER)                  += au.o rawenc.o
-<<<<<<< HEAD
-OBJS-$(CONFIG_AVI_DEMUXER)               += avidec.o isom.o
+OBJS-$(CONFIG_AVI_DEMUXER)               += avidec.o
 OBJS-$(CONFIG_AVI_MUXER)                 += avienc.o mpegtsenc.o avlanguage.o rawutils.o
-=======
-OBJS-$(CONFIG_AVI_DEMUXER)               += avidec.o
-OBJS-$(CONFIG_AVI_MUXER)                 += avienc.o
->>>>>>> 624e2355
 OBJS-$(CONFIG_AVISYNTH)                  += avisynth.o
 OBJS-$(CONFIG_AVM2_MUXER)                += swfenc.o swf.o
 OBJS-$(CONFIG_AVR_DEMUXER)               += avr.o pcm.o
@@ -122,12 +117,8 @@
 OBJS-$(CONFIG_BRSTM_DEMUXER)             += brstm.o
 OBJS-$(CONFIG_C93_DEMUXER)               += c93.o vocdec.o voc.o
 OBJS-$(CONFIG_CAF_DEMUXER)               += cafdec.o caf.o mov.o mov_chan.o \
-<<<<<<< HEAD
-                                            isom.o replaygain.o
+                                            replaygain.o
 OBJS-$(CONFIG_CAF_MUXER)                 += cafenc.o caf.o riff.o isom.o
-=======
-                                            replaygain.o
->>>>>>> 624e2355
 OBJS-$(CONFIG_CAVSVIDEO_DEMUXER)         += cavsvideodec.o rawdec.o
 OBJS-$(CONFIG_CAVSVIDEO_MUXER)           += rawenc.o
 OBJS-$(CONFIG_CDG_DEMUXER)               += cdg.o
@@ -135,13 +126,9 @@
 OBJS-$(CONFIG_CINE_DEMUXER)              += cinedec.o
 OBJS-$(CONFIG_CONCAT_DEMUXER)            += concatdec.o
 OBJS-$(CONFIG_CRC_MUXER)                 += crcenc.o
-<<<<<<< HEAD
 OBJS-$(CONFIG_DATA_DEMUXER)              += rawdec.o
 OBJS-$(CONFIG_DATA_MUXER)                += rawdec.o
-OBJS-$(CONFIG_DASH_MUXER)                += dashenc.o isom.o
-=======
 OBJS-$(CONFIG_DASH_MUXER)                += dashenc.o
->>>>>>> 624e2355
 OBJS-$(CONFIG_DAUD_DEMUXER)              += dauddec.o
 OBJS-$(CONFIG_DAUD_MUXER)                += daudenc.o
 OBJS-$(CONFIG_DCSTR_DEMUXER)             += dcstr.o
@@ -260,22 +247,13 @@
 OBJS-$(CONFIG_M4V_DEMUXER)               += m4vdec.o rawdec.o
 OBJS-$(CONFIG_M4V_MUXER)                 += rawenc.o
 OBJS-$(CONFIG_MATROSKA_DEMUXER)          += matroskadec.o matroska.o  \
-<<<<<<< HEAD
-                                            isom.o rmsipr.o flac_picture.o \
-                                            oggparsevorbis.o vorbiscomment.o \
-                                            flac_picture.o replaygain.o
-OBJS-$(CONFIG_MATROSKA_MUXER)            += matroskaenc.o matroska.o \
-                                            isom.o avc.o hevc.o \
-                                            flacenc_header.o avlanguage.o vorbiscomment.o wv.o \
-                                            webmdashenc.o webm_chunk.o
-=======
-                                            rmsipr.o \
+                                            rmsipr.o flac_picture.o \
                                             oggparsevorbis.o vorbiscomment.o \
                                             flac_picture.o replaygain.o
 OBJS-$(CONFIG_MATROSKA_MUXER)            += matroskaenc.o matroska.o \
                                             avc.o hevc.o \
-                                            flacenc_header.o avlanguage.o vorbiscomment.o wv.o
->>>>>>> 624e2355
+                                            flacenc_header.o avlanguage.o vorbiscomment.o wv.o \
+                                            webmdashenc.o webm_chunk.o
 OBJS-$(CONFIG_MD5_MUXER)                 += md5enc.o
 OBJS-$(CONFIG_MGSTS_DEMUXER)             += mgsts.o
 OBJS-$(CONFIG_MICRODVD_DEMUXER)          += microdvddec.o subtitles.o
@@ -286,19 +264,11 @@
 OBJS-$(CONFIG_MLP_MUXER)                 += rawenc.o
 OBJS-$(CONFIG_MLV_DEMUXER)               += mlvdec.o riffdec.o
 OBJS-$(CONFIG_MM_DEMUXER)                += mm.o
-<<<<<<< HEAD
 OBJS-$(CONFIG_MMF_DEMUXER)               += mmf.o
 OBJS-$(CONFIG_MMF_MUXER)                 += mmf.o rawenc.o
-OBJS-$(CONFIG_MOV_DEMUXER)               += mov.o isom.o mov_chan.o replaygain.o
-OBJS-$(CONFIG_MOV_MUXER)                 += movenc.o isom.o avc.o hevc.o \
-                                            movenchint.o mov_chan.o rtp.o movenccenc.o
-=======
-OBJS-$(CONFIG_MMF_DEMUXER)               += mmf.o pcm.o
-OBJS-$(CONFIG_MMF_MUXER)                 += mmf.o
 OBJS-$(CONFIG_MOV_DEMUXER)               += mov.o mov_chan.o replaygain.o
 OBJS-$(CONFIG_MOV_MUXER)                 += movenc.o avc.o hevc.o \
-                                            movenchint.o mov_chan.o
->>>>>>> 624e2355
+                                            movenchint.o mov_chan.o rtp.o movenccenc.o
 OBJS-$(CONFIG_MP2_MUXER)                 += mp3enc.o rawenc.o id3v2enc.o
 OBJS-$(CONFIG_MP3_DEMUXER)               += mp3dec.o replaygain.o
 OBJS-$(CONFIG_MP3_MUXER)                 += mp3enc.o rawenc.o id3v2enc.o
