--- conflicted
+++ resolved
@@ -66,15 +66,9 @@
 
 static void xiph_free_context(PayloadContext * data)
 {
-<<<<<<< HEAD
-    free_fragment_if_needed(data);
+    free_fragment(data);
     av_freep(&data->split_buf);
     av_freep(&data);
-=======
-    free_fragment(data);
-    av_free(data->split_buf);
-    av_free(data);
->>>>>>> db158f0d
 }
 
 static av_cold int xiph_vorbis_init(AVFormatContext *ctx, int st_index,
