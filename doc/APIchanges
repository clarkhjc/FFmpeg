--- conflicted
+++ resolved
@@ -15,17 +15,13 @@
 
 API changes, most recent first:
 
-<<<<<<< HEAD
+2016-04-11 - xxxxxxx - lavf 57.33.0 - avformat.h
+  Add AVStream.codecpar, deprecate AVStream.codec.
+
 2016-04-02 - xxxxxxx - lavu 55.20.100 - base64.h
   Add AV_BASE64_DECODE_SIZE(x) macro.
 
 2016-xx-xx - lavc 57.33.0 - avcodec.h
-=======
-2016-02-23 - 9200514 - lavf 57.5.0 - avformat.h
-  Add AVStream.codecpar, deprecate AVStream.codec.
-
-2016-xx-xx - lavc 57.14.0 - avcodec.h
->>>>>>> 3e8fd93b
   xxxxxxx - Add AVCodecParameters and its related API.
   xxxxxxx - Add av_get_audio_frame_duration2().
 
