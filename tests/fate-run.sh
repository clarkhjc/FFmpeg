--- conflicted
+++ resolved
@@ -38,11 +38,7 @@
 # $1=value1, $2=value2, $3=threshold
 # prints 0 if absolute difference between value1 and value2 is <= threshold
 compare(){
-<<<<<<< HEAD
-    awk "BEGIN { v=$1-$2; printf ((v<0?-v:v) > $3) }"
-=======
     awk "BEGIN { v = $1 - $2; printf ((v < 0 ? -v : v) > $3) }"
->>>>>>> a982c5d7
 }
 
 do_tiny_psnr(){
