--- conflicted
+++ resolved
@@ -125,37 +125,26 @@
 
 void av_fast_padded_malloc(void *ptr, unsigned int *size, size_t min_size)
 {
-<<<<<<< HEAD
     uint8_t **p = ptr;
-    if (min_size > SIZE_MAX - FF_INPUT_BUFFER_PADDING_SIZE) {
+    if (min_size > SIZE_MAX - AV_INPUT_BUFFER_PADDING_SIZE) {
         av_freep(p);
         *size = 0;
         return;
     }
-    if (!ff_fast_malloc(p, size, min_size + FF_INPUT_BUFFER_PADDING_SIZE, 1))
-        memset(*p + min_size, 0, FF_INPUT_BUFFER_PADDING_SIZE);
+    if (!ff_fast_malloc(p, size, min_size + AV_INPUT_BUFFER_PADDING_SIZE, 1))
+        memset(*p + min_size, 0, AV_INPUT_BUFFER_PADDING_SIZE);
 }
 
 void av_fast_padded_mallocz(void *ptr, unsigned int *size, size_t min_size)
 {
     uint8_t **p = ptr;
-    if (min_size > SIZE_MAX - FF_INPUT_BUFFER_PADDING_SIZE) {
-=======
-    void **p = ptr;
     if (min_size > SIZE_MAX - AV_INPUT_BUFFER_PADDING_SIZE) {
->>>>>>> 059a9348
         av_freep(p);
         *size = 0;
         return;
     }
-<<<<<<< HEAD
-    if (!ff_fast_malloc(p, size, min_size + FF_INPUT_BUFFER_PADDING_SIZE, 1))
-        memset(*p, 0, min_size + FF_INPUT_BUFFER_PADDING_SIZE);
-=======
-    av_fast_malloc(p, size, min_size + AV_INPUT_BUFFER_PADDING_SIZE);
-    if (*size)
-        memset((uint8_t *)*p + min_size, 0, AV_INPUT_BUFFER_PADDING_SIZE);
->>>>>>> 059a9348
+    if (!ff_fast_malloc(p, size, min_size + AV_INPUT_BUFFER_PADDING_SIZE, 1))
+        memset(*p, 0, min_size + AV_INPUT_BUFFER_PADDING_SIZE);
 }
 
 /* encoder management */
@@ -1790,17 +1779,13 @@
 
 int ff_alloc_packet2(AVCodecContext *avctx, AVPacket *avpkt, int64_t size, int64_t min_size)
 {
-<<<<<<< HEAD
     if (avpkt->size < 0) {
         av_log(avctx, AV_LOG_ERROR, "Invalid negative user packet size %d\n", avpkt->size);
-=======
-    if (size > INT_MAX - AV_INPUT_BUFFER_PADDING_SIZE)
->>>>>>> 059a9348
         return AVERROR(EINVAL);
     }
-    if (size < 0 || size > INT_MAX - FF_INPUT_BUFFER_PADDING_SIZE) {
+    if (size < 0 || size > INT_MAX - AV_INPUT_BUFFER_PADDING_SIZE) {
         av_log(avctx, AV_LOG_ERROR, "Invalid minimum required packet size %"PRId64" (max allowed is %d)\n",
-               size, INT_MAX - FF_INPUT_BUFFER_PADDING_SIZE);
+               size, INT_MAX - AV_INPUT_BUFFER_PADDING_SIZE);
         return AVERROR(EINVAL);
     }
 
@@ -2007,7 +1992,7 @@
 
     if (!ret) {
         if (needs_realloc && avpkt->data) {
-            ret = av_buffer_realloc(&avpkt->buf, avpkt->size + FF_INPUT_BUFFER_PADDING_SIZE);
+            ret = av_buffer_realloc(&avpkt->buf, avpkt->size + AV_INPUT_BUFFER_PADDING_SIZE);
             if (ret >= 0)
                 avpkt->data = avpkt->buf->data;
         }
@@ -2133,7 +2118,7 @@
     AVPacket pkt;
     int ret, got_packet = 0;
 
-    if (buf_size < FF_MIN_BUFFER_SIZE) {
+    if (buf_size < AV_INPUT_BUFFER_MIN_SIZE) {
         av_log(avctx, AV_LOG_ERROR, "buffer smaller than minimum size\n");
         return -1;
     }
@@ -2235,7 +2220,7 @@
             avpkt->pts = avpkt->dts = frame->pts;
 
         if (needs_realloc && avpkt->data) {
-            ret = av_buffer_realloc(&avpkt->buf, avpkt->size + FF_INPUT_BUFFER_PADDING_SIZE);
+            ret = av_buffer_realloc(&avpkt->buf, avpkt->size + AV_INPUT_BUFFER_PADDING_SIZE);
             if (ret >= 0)
                 avpkt->data = avpkt->buf->data;
         }
@@ -2739,7 +2724,7 @@
     inb = inpkt->data;
     inl = inpkt->size;
 
-    if (inl >= INT_MAX / UTF8_MAX_BYTES - FF_INPUT_BUFFER_PADDING_SIZE) {
+    if (inl >= INT_MAX / UTF8_MAX_BYTES - AV_INPUT_BUFFER_PADDING_SIZE) {
         av_log(avctx, AV_LOG_ERROR, "Subtitles packet is too big for recoding\n");
         ret = AVERROR(ENOMEM);
         goto end;
@@ -2828,7 +2813,7 @@
              * remaining bytes should have already been filled with zeros by the
              * original packet allocation anyway. */
             memset(tmp.data + tmp.size, 0,
-                   FFMIN(avpkt->size - tmp.size, FF_INPUT_BUFFER_PADDING_SIZE));
+                   FFMIN(avpkt->size - tmp.size, AV_INPUT_BUFFER_PADDING_SIZE));
         }
 
         pkt_recoded = tmp;
@@ -3884,7 +3869,7 @@
     /* Note: the string is NUL terminated (so extradata can be read as a
      * string), but the ending character is not accounted in the size (in
      * binary formats you are likely not supposed to mux that character). When
-     * extradata is copied, it is also padded with FF_INPUT_BUFFER_PADDING_SIZE
+     * extradata is copied, it is also padded with AV_INPUT_BUFFER_PADDING_SIZE
      * zeros. */
     avctx->extradata_size = buf->len;
     return 0;
