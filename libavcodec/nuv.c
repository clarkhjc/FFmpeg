--- conflicted
+++ resolved
@@ -140,12 +140,8 @@
         }
         ff_rtjpeg_decode_init(&c->rtj, &c->dsp, c->width, c->height,
                               c->lq, c->cq);
-<<<<<<< HEAD
-        av_frame_unref(&c->pic);
+        av_frame_unref(c->pic);
         return 1;
-=======
-        av_frame_unref(c->pic);
->>>>>>> 97168b20
     } else if (quality != c->quality)
         ff_rtjpeg_decode_init(&c->rtj, &c->dsp, c->width, c->height,
                               c->lq, c->cq);
@@ -251,23 +247,12 @@
         buf_size -= RTJPEG_HEADER_SIZE;
     }
 
-<<<<<<< HEAD
     if (size_change || keyframe) {
-        av_frame_unref(&c->pic);
-        init_frame = 1;
-    }
-
-    if ((result = ff_reget_buffer(avctx, &c->pic)) < 0)
-=======
-    if (keyframe) {
         av_frame_unref(c->pic);
         init_frame = 1;
     }
 
-    result = ff_reget_buffer(avctx, c->pic);
-    if (result < 0) {
-        av_log(avctx, AV_LOG_ERROR, "get_buffer() failed\n");
->>>>>>> 97168b20
+    if ((result = ff_reget_buffer(avctx, c->pic)) < 0)
         return result;
     if (init_frame) {
         memset(c->pic->data[0], 0,    avctx->height * c->pic->linesize[0]);
@@ -286,12 +271,8 @@
             av_log(avctx, AV_LOG_ERROR, "uncompressed frame too short\n");
             height = buf_size / c->width / 3 * 2;
         }
-<<<<<<< HEAD
         if(height > 0)
-            copy_frame(&c->pic, buf, c->width, height);
-=======
-        copy_frame(c->pic, buf, c->width, height);
->>>>>>> 97168b20
+            copy_frame(c->pic, buf, c->width, height);
         break;
     }
     case NUV_RTJPEG_IN_LZO:
