--- conflicted
+++ resolved
@@ -3524,13 +3524,10 @@
     }
 
     if (h->pps.sps_id != h->sps.sps_id ||
+        h->pps.sps_id != h->current_sps_id ||
         h0->sps_buffers[h->pps.sps_id]->new) {
 
-<<<<<<< HEAD
-        h->sps            = *h0->sps_buffers[h->pps.sps_id];
-=======
         h->sps = *h0->sps_buffers[h->pps.sps_id];
->>>>>>> 3a057670
 
         if (h->mb_width  != h->sps.mb_width ||
             h->mb_height != h->sps.mb_height * (2 - h->sps.frame_mbs_only_flag) ||
