--- conflicted
+++ resolved
@@ -49,20 +49,6 @@
 av_cold void ff_dsputil_init_armv6(DSPContext *c, AVCodecContext *avctx,
                                    unsigned high_bit_depth)
 {
-<<<<<<< HEAD
-    if (!avctx->lowres && !high_bit_depth) {
-        if (avctx->idct_algo == FF_IDCT_AUTO ||
-            avctx->idct_algo == FF_IDCT_SIMPLEARMV6) {
-            c->idct_put              = ff_simple_idct_put_armv6;
-            c->idct_add              = ff_simple_idct_add_armv6;
-            c->idct                  = ff_simple_idct_armv6;
-            c->idct_permutation_type = FF_LIBMPEG2_IDCT_PERM;
-        }
-    }
-    c->add_pixels_clamped = ff_add_pixels_clamped_armv6;
-
-=======
->>>>>>> e3fcb143
     if (!high_bit_depth)
         c->get_pixels = ff_get_pixels_armv6;
     c->diff_pixels = ff_diff_pixels_armv6;
