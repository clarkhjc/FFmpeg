/*
 * IBM Ultimotion Video Decoder
 * Copyright (C) 2004 Konstantin Shishkov
 *
 * This file is part of FFmpeg.
 *
 * FFmpeg is free software; you can redistribute it and/or
 * modify it under the terms of the GNU Lesser General Public
 * License as published by the Free Software Foundation; either
 * version 2.1 of the License, or (at your option) any later version.
 *
 * FFmpeg is distributed in the hope that it will be useful,
 * but WITHOUT ANY WARRANTY; without even the implied warranty of
 * MERCHANTABILITY or FITNESS FOR A PARTICULAR PURPOSE.  See the GNU
 * Lesser General Public License for more details.
 *
 * You should have received a copy of the GNU Lesser General Public
 * License along with FFmpeg; if not, write to the Free Software
 * Foundation, Inc., 51 Franklin Street, Fifth Floor, Boston, MA 02110-1301 USA
 */

/**
 * @file
 * IBM Ultimotion Video Decoder.
 */

#include <stdio.h>
#include <stdlib.h>
#include <string.h>

#include "avcodec.h"
#include "bytestream.h"

#include "ulti_cb.h"

typedef struct UltimotionDecodeContext {
    AVCodecContext *avctx;
    int width, height, blocks;
    AVFrame frame;
    const uint8_t *ulti_codebook;
    GetByteContext gb;
} UltimotionDecodeContext;

static av_cold int ulti_decode_init(AVCodecContext *avctx)
{
    UltimotionDecodeContext *s = avctx->priv_data;

    s->avctx = avctx;
    s->width = avctx->width;
    s->height = avctx->height;
    s->blocks = (s->width / 8) * (s->height / 8);
    avctx->pix_fmt = PIX_FMT_YUV410P;
<<<<<<< HEAD
    avcodec_get_frame_defaults(&s->frame);
    avctx->coded_frame = (AVFrame*) &s->frame;
=======
    avctx->coded_frame = &s->frame;
>>>>>>> 9d87374e
    s->ulti_codebook = ulti_codebook;

    return 0;
}

static av_cold int ulti_decode_end(AVCodecContext *avctx){
    UltimotionDecodeContext *s = avctx->priv_data;
    AVFrame *pic = &s->frame;

    if (pic->data[0])
        avctx->release_buffer(avctx, pic);

    return 0;
}

static const int block_coords[8] = // 4x4 block coords in 8x8 superblock
    { 0, 0, 0, 4, 4, 4, 4, 0};

static const int angle_by_index[4] = { 0, 2, 6, 12};

/* Lookup tables for luma and chroma - used by ulti_convert_yuv() */
static const uint8_t ulti_lumas[64] =
    { 0x10, 0x13, 0x17, 0x1A, 0x1E, 0x21, 0x25, 0x28,
      0x2C, 0x2F, 0x33, 0x36, 0x3A, 0x3D, 0x41, 0x44,
      0x48, 0x4B, 0x4F, 0x52, 0x56, 0x59, 0x5C, 0x60,
      0x63, 0x67, 0x6A, 0x6E, 0x71, 0x75, 0x78, 0x7C,
      0x7F, 0x83, 0x86, 0x8A, 0x8D, 0x91, 0x94, 0x98,
      0x9B, 0x9F, 0xA2, 0xA5, 0xA9, 0xAC, 0xB0, 0xB3,
      0xB7, 0xBA, 0xBE, 0xC1, 0xC5, 0xC8, 0xCC, 0xCF,
      0xD3, 0xD6, 0xDA, 0xDD, 0xE1, 0xE4, 0xE8, 0xEB};

static const uint8_t ulti_chromas[16] =
    { 0x60, 0x67, 0x6D, 0x73, 0x7A, 0x80, 0x86, 0x8D,
      0x93, 0x99, 0xA0, 0xA6, 0xAC, 0xB3, 0xB9, 0xC0};

/* convert Ultimotion YUV block (sixteen 6-bit Y samples and
 two 4-bit chroma samples) into standard YUV and put it into frame */
static void ulti_convert_yuv(AVFrame *frame, int x, int y,
                             uint8_t *luma,int chroma)
{
    uint8_t *y_plane, *cr_plane, *cb_plane;
    int i;

    y_plane = frame->data[0] + x + y * frame->linesize[0];
    cr_plane = frame->data[1] + (x / 4) + (y / 4) * frame->linesize[1];
    cb_plane = frame->data[2] + (x / 4) + (y / 4) * frame->linesize[2];

    cr_plane[0] = ulti_chromas[chroma >> 4];

    cb_plane[0] = ulti_chromas[chroma & 0xF];


    for(i = 0; i < 16; i++){
        y_plane[i & 3] = ulti_lumas[luma[i]];
        if((i & 3) == 3) { //next row
            y_plane += frame->linesize[0];
        }
    }
}

/* generate block like in MS Video1 */
static void ulti_pattern(AVFrame *frame, int x, int y,
                         int f0, int f1, int Y0, int Y1, int chroma)
{
    uint8_t Luma[16];
    int mask, i;
    for(mask = 0x80, i = 0; mask; mask >>= 1, i++) {
        if(f0 & mask)
            Luma[i] = Y1;
        else
            Luma[i] = Y0;
    }

    for(mask = 0x80, i = 8; mask; mask >>= 1, i++) {
        if(f1 & mask)
            Luma[i] = Y1;
        else
            Luma[i] = Y0;
    }

    ulti_convert_yuv(frame, x, y, Luma, chroma);
}

/* fill block with some gradient */
static void ulti_grad(AVFrame *frame, int x, int y, uint8_t *Y, int chroma, int angle)
{
    uint8_t Luma[16];
    if(angle & 8) { //reverse order
        int t;
        angle &= 0x7;
        t = Y[0];
        Y[0] = Y[3];
        Y[3] = t;
        t = Y[1];
        Y[1] = Y[2];
        Y[2] = t;
    }
    switch(angle){
    case 0:
        Luma[0]  = Y[0]; Luma[1]  = Y[1]; Luma[2]  = Y[2]; Luma[3]  = Y[3];
        Luma[4]  = Y[0]; Luma[5]  = Y[1]; Luma[6]  = Y[2]; Luma[7]  = Y[3];
        Luma[8]  = Y[0]; Luma[9]  = Y[1]; Luma[10] = Y[2]; Luma[11] = Y[3];
        Luma[12] = Y[0]; Luma[13] = Y[1]; Luma[14] = Y[2]; Luma[15] = Y[3];
        break;
    case 1:
        Luma[0]  = Y[1]; Luma[1]  = Y[2]; Luma[2]  = Y[3]; Luma[3]  = Y[3];
        Luma[4]  = Y[0]; Luma[5]  = Y[1]; Luma[6]  = Y[2]; Luma[7]  = Y[3];
        Luma[8]  = Y[0]; Luma[9]  = Y[1]; Luma[10] = Y[2]; Luma[11] = Y[3];
        Luma[12] = Y[0]; Luma[13] = Y[0]; Luma[14] = Y[1]; Luma[15] = Y[2];
        break;
    case 2:
        Luma[0]  = Y[1]; Luma[1]  = Y[2]; Luma[2]  = Y[3]; Luma[3]  = Y[3];
        Luma[4]  = Y[1]; Luma[5]  = Y[2]; Luma[6]  = Y[2]; Luma[7]  = Y[3];
        Luma[8]  = Y[0]; Luma[9]  = Y[1]; Luma[10] = Y[1]; Luma[11] = Y[2];
        Luma[12] = Y[0]; Luma[13] = Y[0]; Luma[14] = Y[1]; Luma[15] = Y[2];
        break;
    case 3:
        Luma[0]  = Y[2]; Luma[1]  = Y[3]; Luma[2]  = Y[3]; Luma[3]  = Y[3];
        Luma[4]  = Y[1]; Luma[5]  = Y[2]; Luma[6]  = Y[2]; Luma[7]  = Y[3];
        Luma[8]  = Y[0]; Luma[9]  = Y[1]; Luma[10] = Y[1]; Luma[11] = Y[2];
        Luma[12] = Y[0]; Luma[13] = Y[0]; Luma[14] = Y[0]; Luma[15] = Y[1];
        break;
    case 4:
        Luma[0]  = Y[3]; Luma[1]  = Y[3]; Luma[2]  = Y[3]; Luma[3]  = Y[3];
        Luma[4]  = Y[2]; Luma[5]  = Y[2]; Luma[6]  = Y[2]; Luma[7]  = Y[2];
        Luma[8]  = Y[1]; Luma[9]  = Y[1]; Luma[10] = Y[1]; Luma[11] = Y[1];
        Luma[12] = Y[0]; Luma[13] = Y[0]; Luma[14] = Y[0]; Luma[15] = Y[0];
        break;
    case 5:
        Luma[0]  = Y[3]; Luma[1]  = Y[3]; Luma[2]  = Y[3]; Luma[3]  = Y[2];
        Luma[4]  = Y[3]; Luma[5]  = Y[2]; Luma[6]  = Y[2]; Luma[7]  = Y[1];
        Luma[8]  = Y[2]; Luma[9]  = Y[1]; Luma[10] = Y[1]; Luma[11] = Y[0];
        Luma[12] = Y[1]; Luma[13] = Y[0]; Luma[14] = Y[0]; Luma[15] = Y[0];
        break;
    case 6:
        Luma[0]  = Y[3]; Luma[1]  = Y[3]; Luma[2]  = Y[2]; Luma[3]  = Y[2];
        Luma[4]  = Y[3]; Luma[5]  = Y[2]; Luma[6]  = Y[1]; Luma[7]  = Y[1];
        Luma[8]  = Y[2]; Luma[9]  = Y[2]; Luma[10] = Y[1]; Luma[11] = Y[0];
        Luma[12] = Y[1]; Luma[13] = Y[1]; Luma[14] = Y[0]; Luma[15] = Y[0];
        break;
    case 7:
        Luma[0]  = Y[3]; Luma[1]  = Y[3]; Luma[2]  = Y[2]; Luma[3]  = Y[1];
        Luma[4]  = Y[3]; Luma[5]  = Y[2]; Luma[6]  = Y[1]; Luma[7]  = Y[0];
        Luma[8]  = Y[3]; Luma[9]  = Y[2]; Luma[10] = Y[1]; Luma[11] = Y[0];
        Luma[12] = Y[2]; Luma[13] = Y[1]; Luma[14] = Y[0]; Luma[15] = Y[0];
        break;
    default:
        Luma[0]  = Y[0]; Luma[1]  = Y[0]; Luma[2]  = Y[1]; Luma[3]  = Y[1];
        Luma[4]  = Y[0]; Luma[5]  = Y[0]; Luma[6]  = Y[1]; Luma[7]  = Y[1];
        Luma[8]  = Y[2]; Luma[9]  = Y[2]; Luma[10] = Y[3]; Luma[11] = Y[3];
        Luma[12] = Y[2]; Luma[13] = Y[2]; Luma[14] = Y[3]; Luma[15] = Y[3];
        break;
    }

    ulti_convert_yuv(frame, x, y, Luma, chroma);
}

static int ulti_decode_frame(AVCodecContext *avctx,
                             void *data, int *data_size,
                             AVPacket *avpkt)
{
    const uint8_t *buf = avpkt->data;
    int buf_size = avpkt->size;
    UltimotionDecodeContext *s=avctx->priv_data;
    int modifier = 0;
    int uniq = 0;
    int mode = 0;
    int blocks = 0;
    int done = 0;
    int x = 0, y = 0;
    int i;
    int skip;
    int tmp;

    s->frame.reference = 3;
    s->frame.buffer_hints = FF_BUFFER_HINTS_VALID | FF_BUFFER_HINTS_PRESERVE | FF_BUFFER_HINTS_REUSABLE;
    if (avctx->reget_buffer(avctx, &s->frame) < 0) {
        av_log(avctx, AV_LOG_ERROR, "reget_buffer() failed\n");
        return -1;
    }

    bytestream2_init(&s->gb, buf, buf_size);

    while(!done) {
        int idx;
        if(blocks >= s->blocks || y >= s->height)
            break;//all blocks decoded

        if (bytestream2_get_bytes_left(&s->gb) < 1)
            goto err;
        idx = bytestream2_get_byteu(&s->gb);
        if((idx & 0xF8) == 0x70) {
            switch(idx) {
            case 0x70: //change modifier
                modifier = bytestream2_get_byte(&s->gb);
                if(modifier>1)
                    av_log(avctx, AV_LOG_INFO, "warning: modifier must be 0 or 1, got %i\n", modifier);
                break;
            case 0x71: // set uniq flag
                uniq = 1;
                break;
            case 0x72: //toggle mode
                mode = !mode;
                break;
            case 0x73: //end-of-frame
                done = 1;
                break;
            case 0x74: //skip some blocks
                skip = bytestream2_get_byte(&s->gb);
                if ((blocks + skip) >= s->blocks)
                    break;
                blocks += skip;
                x += skip * 8;
                while(x >= s->width) {
                    x -= s->width;
                    y += 8;
                }
                break;
            default:
                av_log(avctx, AV_LOG_INFO, "warning: unknown escape 0x%02X\n", idx);
            }
        } else { //handle one block
            int code;
            int cf;
            int angle = 0;
            uint8_t Y[4]; // luma samples of block
            int tx = 0, ty = 0; //coords of subblock
            int chroma = 0;
            if (mode || uniq) {
                uniq = 0;
                cf = 1;
                chroma = 0;
            } else {
                cf = 0;
                if (idx) {
                    chroma = bytestream2_get_byte(&s->gb);
                }
            }
            for (i = 0; i < 4; i++) { // for every subblock
                code = (idx >> (6 - i*2)) & 3; //extract 2 bits
                if(!code) //skip subblock
                    continue;
                if(cf) {
                    chroma = bytestream2_get_byte(&s->gb);
                }
                tx = x + block_coords[i * 2];
                ty = y + block_coords[(i * 2) + 1];
                switch(code) {
                case 1:
                    tmp = bytestream2_get_byte(&s->gb);

                    angle = angle_by_index[(tmp >> 6) & 0x3];

                    Y[0] = tmp & 0x3F;
                    Y[1] = Y[0];

                    if (angle) {
                        Y[2] = Y[0]+1;
                        if (Y[2] > 0x3F)
                            Y[2] = 0x3F;
                        Y[3] = Y[2];
                    } else {
                        Y[2] = Y[0];
                        Y[3] = Y[0];
                    }
                    break;

                case 2:
                    if (modifier) { // unpack four luma samples
                        tmp = bytestream2_get_be24(&s->gb);

                        Y[0] = (tmp >> 18) & 0x3F;
                        Y[1] = (tmp >> 12) & 0x3F;
                        Y[2] = (tmp >> 6) & 0x3F;
                        Y[3] = tmp & 0x3F;
                        angle = 16;
                    } else { // retrieve luma samples from codebook
                        tmp = bytestream2_get_be16(&s->gb);

                        angle = (tmp >> 12) & 0xF;
                        tmp &= 0xFFF;
                        tmp <<= 2;
                        Y[0] = s->ulti_codebook[tmp];
                        Y[1] = s->ulti_codebook[tmp + 1];
                        Y[2] = s->ulti_codebook[tmp + 2];
                        Y[3] = s->ulti_codebook[tmp + 3];
                    }
                    break;

                case 3:
                    if (modifier) { // all 16 luma samples
                        uint8_t Luma[16];

                        if (bytestream2_get_bytes_left(&s->gb) < 12)
                            goto err;
                        tmp = bytestream2_get_be24u(&s->gb);
                        Luma[0] = (tmp >> 18) & 0x3F;
                        Luma[1] = (tmp >> 12) & 0x3F;
                        Luma[2] = (tmp >> 6) & 0x3F;
                        Luma[3] = tmp & 0x3F;

                        tmp = bytestream2_get_be24u(&s->gb);
                        Luma[4] = (tmp >> 18) & 0x3F;
                        Luma[5] = (tmp >> 12) & 0x3F;
                        Luma[6] = (tmp >> 6) & 0x3F;
                        Luma[7] = tmp & 0x3F;

                        tmp = bytestream2_get_be24u(&s->gb);
                        Luma[8] = (tmp >> 18) & 0x3F;
                        Luma[9] = (tmp >> 12) & 0x3F;
                        Luma[10] = (tmp >> 6) & 0x3F;
                        Luma[11] = tmp & 0x3F;

                        tmp = bytestream2_get_be24u(&s->gb);
                        Luma[12] = (tmp >> 18) & 0x3F;
                        Luma[13] = (tmp >> 12) & 0x3F;
                        Luma[14] = (tmp >> 6) & 0x3F;
                        Luma[15] = tmp & 0x3F;

                        ulti_convert_yuv(&s->frame, tx, ty, Luma, chroma);
                    } else {
                        if (bytestream2_get_bytes_left(&s->gb) < 4)
                            goto err;
                        tmp = bytestream2_get_byteu(&s->gb);
                        if(tmp & 0x80) {
                            angle = (tmp >> 4) & 0x7;
                            tmp = (tmp << 8) + bytestream2_get_byteu(&s->gb);
                            Y[0] = (tmp >> 6) & 0x3F;
                            Y[1] = tmp & 0x3F;
                            Y[2] = bytestream2_get_byteu(&s->gb) & 0x3F;
                            Y[3] = bytestream2_get_byteu(&s->gb) & 0x3F;
                            ulti_grad(&s->frame, tx, ty, Y, chroma, angle); //draw block
                        } else { // some patterns
                            int f0, f1;
                            f0 = bytestream2_get_byteu(&s->gb);
                            f1 = tmp;
                            Y[0] = bytestream2_get_byteu(&s->gb) & 0x3F;
                            Y[1] = bytestream2_get_byteu(&s->gb) & 0x3F;
                            ulti_pattern(&s->frame, tx, ty, f1, f0, Y[0], Y[1], chroma);
                        }
                    }
                    break;
                }
                if(code != 3)
                    ulti_grad(&s->frame, tx, ty, Y, chroma, angle); // draw block
            }
            blocks++;
                x += 8;
            if(x >= s->width) {
                x = 0;
                y += 8;
            }
        }
    }

    *data_size=sizeof(AVFrame);
    *(AVFrame*)data= s->frame;

    return buf_size;

err:
    av_log(avctx, AV_LOG_ERROR,
           "Insufficient data\n");
    return AVERROR_INVALIDDATA;
}

AVCodec ff_ulti_decoder = {
    .name           = "ultimotion",
    .type           = AVMEDIA_TYPE_VIDEO,
    .id             = CODEC_ID_ULTI,
    .priv_data_size = sizeof(UltimotionDecodeContext),
    .init           = ulti_decode_init,
    .close          = ulti_decode_end,
    .decode         = ulti_decode_frame,
    .capabilities   = CODEC_CAP_DR1,
    .long_name = NULL_IF_CONFIG_SMALL("IBM UltiMotion"),
};<|MERGE_RESOLUTION|>--- conflicted
+++ resolved
@@ -50,12 +50,8 @@
     s->height = avctx->height;
     s->blocks = (s->width / 8) * (s->height / 8);
     avctx->pix_fmt = PIX_FMT_YUV410P;
-<<<<<<< HEAD
-    avcodec_get_frame_defaults(&s->frame);
+    avctx->coded_frame = &s->frame;
     avctx->coded_frame = (AVFrame*) &s->frame;
-=======
-    avctx->coded_frame = &s->frame;
->>>>>>> 9d87374e
     s->ulti_codebook = ulti_codebook;
 
     return 0;
