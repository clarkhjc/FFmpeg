--- conflicted
+++ resolved
@@ -1243,7 +1243,22 @@
     uint8_t motion_subsample_log2;
 
     /**
-<<<<<<< HEAD
+     * Sample rate of the audio data.
+     *
+     * - encoding: unused
+     * - decoding: read by user
+     */
+    int sample_rate;
+
+    /**
+     * Channel layout of the audio data.
+     *
+     * - encoding: unused
+     * - decoding: read by user.
+     */
+    uint64_t channel_layout;
+
+    /**
      * frame timestamp estimated using various heuristics, in stream time base
      * Code outside libavcodec should access this field using:
      * av_frame_get_best_effort_timestamp(frame)
@@ -1261,40 +1276,6 @@
      */
     int64_t pkt_pos;
 
-    /**
-     * channel layout of the audio frame
-     * - encoding: unused
-     * - decoding: read by user.
-     * Code outside libavcodec should access this field using:
-     * av_frame_get_channel_layout(frame)
-     */
-    int64_t channel_layout;
-
-    /**
-     * sample rate of the audio frame
-     * - encoding: unused
-     * - decoding: read by user.
-     * Code outside libavcodec should access this field using:
-     * av_frame_get_channel_layout(frame)
-     */
-    int sample_rate;
-
-=======
-     * Sample rate of the audio data.
-     *
-     * - encoding: unused
-     * - decoding: set by get_buffer()
-     */
-    int sample_rate;
-
-    /**
-     * Channel layout of the audio data.
-     *
-     * - encoding: unused
-     * - decoding: set by get_buffer()
-     */
-    uint64_t channel_layout;
->>>>>>> fdc91863
 } AVFrame;
 
 /**
