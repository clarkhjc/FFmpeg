--- conflicted
+++ resolved
@@ -673,11 +673,7 @@
     .init           = alac_decode_init,
     .close          = alac_decode_close,
     .decode         = alac_decode_frame,
-<<<<<<< HEAD
     .init_thread_copy = ONLY_IF_THREADS_ENABLED(init_thread_copy),
-    .capabilities   = CODEC_CAP_DR1 | CODEC_CAP_FRAME_THREADS,
+    .capabilities   = AV_CODEC_CAP_DR1 | AV_CODEC_CAP_FRAME_THREADS,
     .priv_class     = &alac_class
-=======
-    .capabilities   = AV_CODEC_CAP_DR1,
->>>>>>> def97856
 };