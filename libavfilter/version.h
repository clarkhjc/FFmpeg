/*
 * Version macros.
 *
 * This file is part of FFmpeg.
 *
 * FFmpeg is free software; you can redistribute it and/or
 * modify it under the terms of the GNU Lesser General Public
 * License as published by the Free Software Foundation; either
 * version 2.1 of the License, or (at your option) any later version.
 *
 * FFmpeg is distributed in the hope that it will be useful,
 * but WITHOUT ANY WARRANTY; without even the implied warranty of
 * MERCHANTABILITY or FITNESS FOR A PARTICULAR PURPOSE.  See the GNU
 * Lesser General Public License for more details.
 *
 * You should have received a copy of the GNU Lesser General Public
 * License along with FFmpeg; if not, write to the Free Software
 * Foundation, Inc., 51 Franklin Street, Fifth Floor, Boston, MA 02110-1301 USA
 */

#ifndef AVFILTER_VERSION_H
#define AVFILTER_VERSION_H

/**
 * @file
 * @ingroup lavfi
 * Libavfilter version macros
 */

#include "libavutil/avutil.h"

<<<<<<< HEAD
#define LIBAVFILTER_VERSION_MAJOR  3
#define LIBAVFILTER_VERSION_MINOR  92
#define LIBAVFILTER_VERSION_MICRO 100
=======
#define LIBAVFILTER_VERSION_MAJOR  4
#define LIBAVFILTER_VERSION_MINOR  0
#define LIBAVFILTER_VERSION_MICRO  0
>>>>>>> 6d3ea195

#define LIBAVFILTER_VERSION_INT AV_VERSION_INT(LIBAVFILTER_VERSION_MAJOR, \
                                               LIBAVFILTER_VERSION_MINOR, \
                                               LIBAVFILTER_VERSION_MICRO)
#define LIBAVFILTER_VERSION     AV_VERSION(LIBAVFILTER_VERSION_MAJOR,   \
                                           LIBAVFILTER_VERSION_MINOR,   \
                                           LIBAVFILTER_VERSION_MICRO)
#define LIBAVFILTER_BUILD       LIBAVFILTER_VERSION_INT

#define LIBAVFILTER_IDENT       "Lavfi" AV_STRINGIFY(LIBAVFILTER_VERSION)

/**
 * FF_API_* defines may be placed below to indicate public API that will be
 * dropped at a future version bump. The defines themselves are not part of
 * the public API and may change, break or disappear at any time.
 */

#ifndef FF_API_AVFILTERPAD_PUBLIC
#define FF_API_AVFILTERPAD_PUBLIC           (LIBAVFILTER_VERSION_MAJOR < 5)
#endif
#ifndef FF_API_FOO_COUNT
#define FF_API_FOO_COUNT                    (LIBAVFILTER_VERSION_MAJOR < 5)
#endif
#ifndef FF_API_FILL_FRAME
#define FF_API_FILL_FRAME                   (LIBAVFILTER_VERSION_MAJOR < 4)
#endif
#ifndef FF_API_BUFFERSRC_BUFFER
#define FF_API_BUFFERSRC_BUFFER             (LIBAVFILTER_VERSION_MAJOR < 4)
#endif
#ifndef FF_API_AVFILTERBUFFER
#define FF_API_AVFILTERBUFFER               (LIBAVFILTER_VERSION_MAJOR < 5)
#endif
#ifndef FF_API_OLD_FILTER_OPTS
#define FF_API_OLD_FILTER_OPTS              (LIBAVFILTER_VERSION_MAJOR < 5)
#endif
#ifndef FF_API_ACONVERT_FILTER
#define FF_API_ACONVERT_FILTER              (LIBAVFILTER_VERSION_MAJOR < 4)
#endif
#ifndef FF_API_AVFILTER_OPEN
#define FF_API_AVFILTER_OPEN                (LIBAVFILTER_VERSION_MAJOR < 5)
#endif
#ifndef FF_API_AVFILTER_INIT_FILTER
#define FF_API_AVFILTER_INIT_FILTER         (LIBAVFILTER_VERSION_MAJOR < 5)
#endif
#ifndef FF_API_OLD_FILTER_REGISTER
#define FF_API_OLD_FILTER_REGISTER          (LIBAVFILTER_VERSION_MAJOR < 5)
#endif
#ifndef FF_API_OLD_GRAPH_PARSE
#define FF_API_OLD_GRAPH_PARSE              (LIBAVFILTER_VERSION_MAJOR < 4)
#endif
#ifndef FF_API_DRAWTEXT_OLD_TIMELINE
#define FF_API_DRAWTEXT_OLD_TIMELINE        (LIBAVFILTER_VERSION_MAJOR < 4)
#endif
#ifndef FF_API_NOCONST_GET_NAME
#define FF_API_NOCONST_GET_NAME             (LIBAVFILTER_VERSION_MAJOR < 5)
#endif

#endif /* AVFILTER_VERSION_H */<|MERGE_RESOLUTION|>--- conflicted
+++ resolved
@@ -29,15 +29,9 @@
 
 #include "libavutil/avutil.h"
 
-<<<<<<< HEAD
-#define LIBAVFILTER_VERSION_MAJOR  3
-#define LIBAVFILTER_VERSION_MINOR  92
+#define LIBAVFILTER_VERSION_MAJOR   4
+#define LIBAVFILTER_VERSION_MINOR   0
 #define LIBAVFILTER_VERSION_MICRO 100
-=======
-#define LIBAVFILTER_VERSION_MAJOR  4
-#define LIBAVFILTER_VERSION_MINOR  0
-#define LIBAVFILTER_VERSION_MICRO  0
->>>>>>> 6d3ea195
 
 #define LIBAVFILTER_VERSION_INT AV_VERSION_INT(LIBAVFILTER_VERSION_MAJOR, \
                                                LIBAVFILTER_VERSION_MINOR, \
@@ -62,10 +56,10 @@
 #define FF_API_FOO_COUNT                    (LIBAVFILTER_VERSION_MAJOR < 5)
 #endif
 #ifndef FF_API_FILL_FRAME
-#define FF_API_FILL_FRAME                   (LIBAVFILTER_VERSION_MAJOR < 4)
+#define FF_API_FILL_FRAME                   (LIBAVFILTER_VERSION_MAJOR < 5)
 #endif
 #ifndef FF_API_BUFFERSRC_BUFFER
-#define FF_API_BUFFERSRC_BUFFER             (LIBAVFILTER_VERSION_MAJOR < 4)
+#define FF_API_BUFFERSRC_BUFFER             (LIBAVFILTER_VERSION_MAJOR < 5)
 #endif
 #ifndef FF_API_AVFILTERBUFFER
 #define FF_API_AVFILTERBUFFER               (LIBAVFILTER_VERSION_MAJOR < 5)
@@ -74,7 +68,7 @@
 #define FF_API_OLD_FILTER_OPTS              (LIBAVFILTER_VERSION_MAJOR < 5)
 #endif
 #ifndef FF_API_ACONVERT_FILTER
-#define FF_API_ACONVERT_FILTER              (LIBAVFILTER_VERSION_MAJOR < 4)
+#define FF_API_ACONVERT_FILTER              (LIBAVFILTER_VERSION_MAJOR < 5)
 #endif
 #ifndef FF_API_AVFILTER_OPEN
 #define FF_API_AVFILTER_OPEN                (LIBAVFILTER_VERSION_MAJOR < 5)
@@ -86,10 +80,10 @@
 #define FF_API_OLD_FILTER_REGISTER          (LIBAVFILTER_VERSION_MAJOR < 5)
 #endif
 #ifndef FF_API_OLD_GRAPH_PARSE
-#define FF_API_OLD_GRAPH_PARSE              (LIBAVFILTER_VERSION_MAJOR < 4)
+#define FF_API_OLD_GRAPH_PARSE              (LIBAVFILTER_VERSION_MAJOR < 5)
 #endif
 #ifndef FF_API_DRAWTEXT_OLD_TIMELINE
-#define FF_API_DRAWTEXT_OLD_TIMELINE        (LIBAVFILTER_VERSION_MAJOR < 4)
+#define FF_API_DRAWTEXT_OLD_TIMELINE        (LIBAVFILTER_VERSION_MAJOR < 5)
 #endif
 #ifndef FF_API_NOCONST_GET_NAME
 #define FF_API_NOCONST_GET_NAME             (LIBAVFILTER_VERSION_MAJOR < 5)
