/*
 * Copyright (C) 2001-2011 Michael Niedermayer <michaelni@gmx.at>
 *
 * This file is part of FFmpeg.
 *
 * FFmpeg is free software; you can redistribute it and/or
 * modify it under the terms of the GNU Lesser General Public
 * License as published by the Free Software Foundation; either
 * version 2.1 of the License, or (at your option) any later version.
 *
 * FFmpeg is distributed in the hope that it will be useful,
 * but WITHOUT ANY WARRANTY; without even the implied warranty of
 * MERCHANTABILITY or FITNESS FOR A PARTICULAR PURPOSE.  See the GNU
 * Lesser General Public License for more details.
 *
 * You should have received a copy of the GNU Lesser General Public
 * License along with FFmpeg; if not, write to the Free Software
 * Foundation, Inc., 51 Franklin Street, Fifth Floor, Boston, MA 02110-1301 USA
 */

#ifndef SWSCALE_SWSCALE_INTERNAL_H
#define SWSCALE_SWSCALE_INTERNAL_H

#include "config.h"

#if HAVE_ALTIVEC_H
#include <altivec.h>
#endif

#include "libavutil/avassert.h"
#include "libavutil/avutil.h"
#include "libavutil/common.h"
#include "libavutil/log.h"
#include "libavutil/pixfmt.h"
#include "libavutil/pixdesc.h"

#define STR(s) AV_TOSTRING(s) // AV_STRINGIFY is too long

#define YUVRGB_TABLE_HEADROOM 128

#define FAST_BGR2YV12 // use 7-bit instead of 15-bit coefficients

#define MAX_FILTER_SIZE 256

#define DITHER1XBPP

#if HAVE_BIGENDIAN
#define ALT32_CORR (-1)
#else
#define ALT32_CORR   1
#endif

#if ARCH_X86_64
#   define APCK_PTR2  8
#   define APCK_COEF 16
#   define APCK_SIZE 24
#else
#   define APCK_PTR2  4
#   define APCK_COEF  8
#   define APCK_SIZE 16
#endif

struct SwsContext;

typedef int (*SwsFunc)(struct SwsContext *context, const uint8_t *src[],
                       int srcStride[], int srcSliceY, int srcSliceH,
                       uint8_t *dst[], int dstStride[]);

/**
 * Write one line of horizontally scaled data to planar output
 * without any additional vertical scaling (or point-scaling).
 *
 * @param src     scaled source data, 15bit for 8-10bit output,
 *                19-bit for 16bit output (in int32_t)
 * @param dest    pointer to the output plane. For >8bit
 *                output, this is in uint16_t
 * @param dstW    width of destination in pixels
 * @param dither  ordered dither array of type int16_t and size 8
 * @param offset  Dither offset
 */
typedef void (*yuv2planar1_fn)(const int16_t *src, uint8_t *dest, int dstW,
                               const uint8_t *dither, int offset);

/**
 * Write one line of horizontally scaled data to planar output
 * with multi-point vertical scaling between input pixels.
 *
 * @param filter        vertical luma/alpha scaling coefficients, 12bit [0,4096]
 * @param src           scaled luma (Y) or alpha (A) source data, 15bit for 8-10bit output,
 *                      19-bit for 16bit output (in int32_t)
 * @param filterSize    number of vertical input lines to scale
 * @param dest          pointer to output plane. For >8bit
 *                      output, this is in uint16_t
 * @param dstW          width of destination pixels
 * @param offset        Dither offset
 */
typedef void (*yuv2planarX_fn)(const int16_t *filter, int filterSize,
                               const int16_t **src, uint8_t *dest, int dstW,
                               const uint8_t *dither, int offset);

/**
 * Write one line of horizontally scaled chroma to interleaved output
 * with multi-point vertical scaling between input pixels.
 *
 * @param c             SWS scaling context
 * @param chrFilter     vertical chroma scaling coefficients, 12bit [0,4096]
 * @param chrUSrc       scaled chroma (U) source data, 15bit for 8-10bit output,
 *                      19-bit for 16bit output (in int32_t)
 * @param chrVSrc       scaled chroma (V) source data, 15bit for 8-10bit output,
 *                      19-bit for 16bit output (in int32_t)
 * @param chrFilterSize number of vertical chroma input lines to scale
 * @param dest          pointer to the output plane. For >8bit
 *                      output, this is in uint16_t
 * @param dstW          width of chroma planes
 */
typedef void (*yuv2interleavedX_fn)(struct SwsContext *c,
                                    const int16_t *chrFilter,
                                    int chrFilterSize,
                                    const int16_t **chrUSrc,
                                    const int16_t **chrVSrc,
                                    uint8_t *dest, int dstW);

/**
 * Write one line of horizontally scaled Y/U/V/A to packed-pixel YUV/RGB
 * output without any additional vertical scaling (or point-scaling). Note
 * that this function may do chroma scaling, see the "uvalpha" argument.
 *
 * @param c       SWS scaling context
 * @param lumSrc  scaled luma (Y) source data, 15bit for 8-10bit output,
 *                19-bit for 16bit output (in int32_t)
 * @param chrUSrc scaled chroma (U) source data, 15bit for 8-10bit output,
 *                19-bit for 16bit output (in int32_t)
 * @param chrVSrc scaled chroma (V) source data, 15bit for 8-10bit output,
 *                19-bit for 16bit output (in int32_t)
 * @param alpSrc  scaled alpha (A) source data, 15bit for 8-10bit output,
 *                19-bit for 16bit output (in int32_t)
 * @param dest    pointer to the output plane. For 16bit output, this is
 *                uint16_t
 * @param dstW    width of lumSrc and alpSrc in pixels, number of pixels
 *                to write into dest[]
 * @param uvalpha chroma scaling coefficient for the second line of chroma
 *                pixels, either 2048 or 0. If 0, one chroma input is used
 *                for 2 output pixels (or if the SWS_FLAG_FULL_CHR_INT flag
 *                is set, it generates 1 output pixel). If 2048, two chroma
 *                input pixels should be averaged for 2 output pixels (this
 *                only happens if SWS_FLAG_FULL_CHR_INT is not set)
 * @param y       vertical line number for this output. This does not need
 *                to be used to calculate the offset in the destination,
 *                but can be used to generate comfort noise using dithering
 *                for some output formats.
 */
typedef void (*yuv2packed1_fn)(struct SwsContext *c, const int16_t *lumSrc,
                               const int16_t *chrUSrc[2],
                               const int16_t *chrVSrc[2],
                               const int16_t *alpSrc, uint8_t *dest,
                               int dstW, int uvalpha, int y);
/**
 * Write one line of horizontally scaled Y/U/V/A to packed-pixel YUV/RGB
 * output by doing bilinear scaling between two input lines.
 *
 * @param c       SWS scaling context
 * @param lumSrc  scaled luma (Y) source data, 15bit for 8-10bit output,
 *                19-bit for 16bit output (in int32_t)
 * @param chrUSrc scaled chroma (U) source data, 15bit for 8-10bit output,
 *                19-bit for 16bit output (in int32_t)
 * @param chrVSrc scaled chroma (V) source data, 15bit for 8-10bit output,
 *                19-bit for 16bit output (in int32_t)
 * @param alpSrc  scaled alpha (A) source data, 15bit for 8-10bit output,
 *                19-bit for 16bit output (in int32_t)
 * @param dest    pointer to the output plane. For 16bit output, this is
 *                uint16_t
 * @param dstW    width of lumSrc and alpSrc in pixels, number of pixels
 *                to write into dest[]
 * @param yalpha  luma/alpha scaling coefficients for the second input line.
 *                The first line's coefficients can be calculated by using
 *                4096 - yalpha
 * @param uvalpha chroma scaling coefficient for the second input line. The
 *                first line's coefficients can be calculated by using
 *                4096 - uvalpha
 * @param y       vertical line number for this output. This does not need
 *                to be used to calculate the offset in the destination,
 *                but can be used to generate comfort noise using dithering
 *                for some output formats.
 */
typedef void (*yuv2packed2_fn)(struct SwsContext *c, const int16_t *lumSrc[2],
                               const int16_t *chrUSrc[2],
                               const int16_t *chrVSrc[2],
                               const int16_t *alpSrc[2],
                               uint8_t *dest,
                               int dstW, int yalpha, int uvalpha, int y);
/**
 * Write one line of horizontally scaled Y/U/V/A to packed-pixel YUV/RGB
 * output by doing multi-point vertical scaling between input pixels.
 *
 * @param c             SWS scaling context
 * @param lumFilter     vertical luma/alpha scaling coefficients, 12bit [0,4096]
 * @param lumSrc        scaled luma (Y) source data, 15bit for 8-10bit output,
 *                      19-bit for 16bit output (in int32_t)
 * @param lumFilterSize number of vertical luma/alpha input lines to scale
 * @param chrFilter     vertical chroma scaling coefficients, 12bit [0,4096]
 * @param chrUSrc       scaled chroma (U) source data, 15bit for 8-10bit output,
 *                      19-bit for 16bit output (in int32_t)
 * @param chrVSrc       scaled chroma (V) source data, 15bit for 8-10bit output,
 *                      19-bit for 16bit output (in int32_t)
 * @param chrFilterSize number of vertical chroma input lines to scale
 * @param alpSrc        scaled alpha (A) source data, 15bit for 8-10bit output,
 *                      19-bit for 16bit output (in int32_t)
 * @param dest          pointer to the output plane. For 16bit output, this is
 *                      uint16_t
 * @param dstW          width of lumSrc and alpSrc in pixels, number of pixels
 *                      to write into dest[]
 * @param y             vertical line number for this output. This does not need
 *                      to be used to calculate the offset in the destination,
 *                      but can be used to generate comfort noise using dithering
 *                      or some output formats.
 */
typedef void (*yuv2packedX_fn)(struct SwsContext *c, const int16_t *lumFilter,
                               const int16_t **lumSrc, int lumFilterSize,
                               const int16_t *chrFilter,
                               const int16_t **chrUSrc,
                               const int16_t **chrVSrc, int chrFilterSize,
                               const int16_t **alpSrc, uint8_t *dest,
                               int dstW, int y);

/* This struct should be aligned on at least a 32-byte boundary. */
typedef struct SwsContext {
    /**
     * info on struct for av_log
     */
    const AVClass *av_class;

    /**
     * Note that src, dst, srcStride, dstStride will be copied in the
     * sws_scale() wrapper so they can be freely modified here.
     */
    SwsFunc swScale;
    int srcW;                     ///< Width  of source      luma/alpha planes.
    int srcH;                     ///< Height of source      luma/alpha planes.
    int dstH;                     ///< Height of destination luma/alpha planes.
    int chrSrcW;                  ///< Width  of source      chroma     planes.
    int chrSrcH;                  ///< Height of source      chroma     planes.
    int chrDstW;                  ///< Width  of destination chroma     planes.
    int chrDstH;                  ///< Height of destination chroma     planes.
    int lumXInc, chrXInc;
    int lumYInc, chrYInc;
    enum AVPixelFormat dstFormat; ///< Destination pixel format.
    enum AVPixelFormat srcFormat; ///< Source      pixel format.
    int dstFormatBpp;             ///< Number of bits per pixel of the destination pixel format.
    int srcFormatBpp;             ///< Number of bits per pixel of the source      pixel format.
    int dstBpc, srcBpc;
    int chrSrcHSubSample;         ///< Binary logarithm of horizontal subsampling factor between luma/alpha and chroma planes in source      image.
    int chrSrcVSubSample;         ///< Binary logarithm of vertical   subsampling factor between luma/alpha and chroma planes in source      image.
    int chrDstHSubSample;         ///< Binary logarithm of horizontal subsampling factor between luma/alpha and chroma planes in destination image.
    int chrDstVSubSample;         ///< Binary logarithm of vertical   subsampling factor between luma/alpha and chroma planes in destination image.
    int vChrDrop;                 ///< Binary logarithm of extra vertical subsampling factor in source image chroma planes specified by user.
    int sliceDir;                 ///< Direction that slices are fed to the scaler (1 = top-to-bottom, -1 = bottom-to-top).
    double param[2];              ///< Input parameters for scaling algorithms that need them.

    uint32_t pal_yuv[256];
    uint32_t pal_rgb[256];

    /**
     * @name Scaled horizontal lines ring buffer.
     * The horizontal scaler keeps just enough scaled lines in a ring buffer
     * so they may be passed to the vertical scaler. The pointers to the
     * allocated buffers for each line are duplicated in sequence in the ring
     * buffer to simplify indexing and avoid wrapping around between lines
     * inside the vertical scaler code. The wrapping is done before the
     * vertical scaler is called.
     */
    //@{
    int16_t **lumPixBuf;          ///< Ring buffer for scaled horizontal luma   plane lines to be fed to the vertical scaler.
    int16_t **chrUPixBuf;         ///< Ring buffer for scaled horizontal chroma plane lines to be fed to the vertical scaler.
    int16_t **chrVPixBuf;         ///< Ring buffer for scaled horizontal chroma plane lines to be fed to the vertical scaler.
    int16_t **alpPixBuf;          ///< Ring buffer for scaled horizontal alpha  plane lines to be fed to the vertical scaler.
    int vLumBufSize;              ///< Number of vertical luma/alpha lines allocated in the ring buffer.
    int vChrBufSize;              ///< Number of vertical chroma     lines allocated in the ring buffer.
    int lastInLumBuf;             ///< Last scaled horizontal luma/alpha line from source in the ring buffer.
    int lastInChrBuf;             ///< Last scaled horizontal chroma     line from source in the ring buffer.
    int lumBufIndex;              ///< Index in ring buffer of the last scaled horizontal luma/alpha line from source.
    int chrBufIndex;              ///< Index in ring buffer of the last scaled horizontal chroma     line from source.
    //@}

    uint8_t *formatConvBuffer;

    /**
     * @name Horizontal and vertical filters.
     * To better understand the following fields, here is a pseudo-code of
     * their usage in filtering a horizontal line:
     * @code
     * for (i = 0; i < width; i++) {
     *     dst[i] = 0;
     *     for (j = 0; j < filterSize; j++)
     *         dst[i] += src[ filterPos[i] + j ] * filter[ filterSize * i + j ];
     *     dst[i] >>= FRAC_BITS; // The actual implementation is fixed-point.
     * }
     * @endcode
     */
    //@{
    int16_t *hLumFilter;          ///< Array of horizontal filter coefficients for luma/alpha planes.
    int16_t *hChrFilter;          ///< Array of horizontal filter coefficients for chroma     planes.
    int16_t *vLumFilter;          ///< Array of vertical   filter coefficients for luma/alpha planes.
    int16_t *vChrFilter;          ///< Array of vertical   filter coefficients for chroma     planes.
    int32_t *hLumFilterPos;       ///< Array of horizontal filter starting positions for each dst[i] for luma/alpha planes.
    int32_t *hChrFilterPos;       ///< Array of horizontal filter starting positions for each dst[i] for chroma     planes.
    int32_t *vLumFilterPos;       ///< Array of vertical   filter starting positions for each dst[i] for luma/alpha planes.
    int32_t *vChrFilterPos;       ///< Array of vertical   filter starting positions for each dst[i] for chroma     planes.
    int hLumFilterSize;           ///< Horizontal filter size for luma/alpha pixels.
    int hChrFilterSize;           ///< Horizontal filter size for chroma     pixels.
    int vLumFilterSize;           ///< Vertical   filter size for luma/alpha pixels.
    int vChrFilterSize;           ///< Vertical   filter size for chroma     pixels.
    //@}

    int lumMmx2FilterCodeSize;    ///< Runtime-generated MMX2 horizontal fast bilinear scaler code size for luma/alpha planes.
    int chrMmx2FilterCodeSize;    ///< Runtime-generated MMX2 horizontal fast bilinear scaler code size for chroma     planes.
    uint8_t *lumMmx2FilterCode;   ///< Runtime-generated MMX2 horizontal fast bilinear scaler code for luma/alpha planes.
    uint8_t *chrMmx2FilterCode;   ///< Runtime-generated MMX2 horizontal fast bilinear scaler code for chroma     planes.

    int canMMX2BeUsed;

    int dstY;                     ///< Last destination vertical line output from last slice.
    int flags;                    ///< Flags passed by the user to select scaler algorithm, optimizations, subsampling, etc...
    void *yuvTable;             // pointer to the yuv->rgb table start so it can be freed()
    uint8_t *table_rV[256 + 2*YUVRGB_TABLE_HEADROOM];
    uint8_t *table_gU[256 + 2*YUVRGB_TABLE_HEADROOM];
    int table_gV[256 + 2*YUVRGB_TABLE_HEADROOM];
    uint8_t *table_bU[256 + 2*YUVRGB_TABLE_HEADROOM];

    //Colorspace stuff
    int contrast, brightness, saturation;    // for sws_getColorspaceDetails
    int srcColorspaceTable[4];
    int dstColorspaceTable[4];
    int srcRange;                 ///< 0 = MPG YUV range, 1 = JPG YUV range (source      image).
    int dstRange;                 ///< 0 = MPG YUV range, 1 = JPG YUV range (destination image).
    int src0Alpha;
    int dst0Alpha;
    int yuv2rgb_y_offset;
    int yuv2rgb_y_coeff;
    int yuv2rgb_v2r_coeff;
    int yuv2rgb_v2g_coeff;
    int yuv2rgb_u2g_coeff;
    int yuv2rgb_u2b_coeff;

#define RED_DITHER            "0*8"
#define GREEN_DITHER          "1*8"
#define BLUE_DITHER           "2*8"
#define Y_COEFF               "3*8"
#define VR_COEFF              "4*8"
#define UB_COEFF              "5*8"
#define VG_COEFF              "6*8"
#define UG_COEFF              "7*8"
#define Y_OFFSET              "8*8"
#define U_OFFSET              "9*8"
#define V_OFFSET              "10*8"
#define LUM_MMX_FILTER_OFFSET "11*8"
#define CHR_MMX_FILTER_OFFSET "11*8+4*4*256"
#define DSTW_OFFSET           "11*8+4*4*256*2" //do not change, it is hardcoded in the ASM
#define ESP_OFFSET            "11*8+4*4*256*2+8"
#define VROUNDER_OFFSET       "11*8+4*4*256*2+16"
#define U_TEMP                "11*8+4*4*256*2+24"
#define V_TEMP                "11*8+4*4*256*2+32"
#define Y_TEMP                "11*8+4*4*256*2+40"
#define ALP_MMX_FILTER_OFFSET "11*8+4*4*256*2+48"
#define UV_OFF_PX             "11*8+4*4*256*3+48"
#define UV_OFF_BYTE           "11*8+4*4*256*3+56"
#define DITHER16              "11*8+4*4*256*3+64"
#define DITHER32              "11*8+4*4*256*3+80"

    DECLARE_ALIGNED(8, uint64_t, redDither);
    DECLARE_ALIGNED(8, uint64_t, greenDither);
    DECLARE_ALIGNED(8, uint64_t, blueDither);

    DECLARE_ALIGNED(8, uint64_t, yCoeff);
    DECLARE_ALIGNED(8, uint64_t, vrCoeff);
    DECLARE_ALIGNED(8, uint64_t, ubCoeff);
    DECLARE_ALIGNED(8, uint64_t, vgCoeff);
    DECLARE_ALIGNED(8, uint64_t, ugCoeff);
    DECLARE_ALIGNED(8, uint64_t, yOffset);
    DECLARE_ALIGNED(8, uint64_t, uOffset);
    DECLARE_ALIGNED(8, uint64_t, vOffset);
    int32_t lumMmxFilter[4 * MAX_FILTER_SIZE];
    int32_t chrMmxFilter[4 * MAX_FILTER_SIZE];
    int dstW;                     ///< Width  of destination luma/alpha planes.
    DECLARE_ALIGNED(8, uint64_t, esp);
    DECLARE_ALIGNED(8, uint64_t, vRounder);
    DECLARE_ALIGNED(8, uint64_t, u_temp);
    DECLARE_ALIGNED(8, uint64_t, v_temp);
    DECLARE_ALIGNED(8, uint64_t, y_temp);
    int32_t alpMmxFilter[4 * MAX_FILTER_SIZE];
    // alignment of these values is not necessary, but merely here
    // to maintain the same offset across x8632 and x86-64. Once we
    // use proper offset macros in the asm, they can be removed.
    DECLARE_ALIGNED(8, ptrdiff_t, uv_off); ///< offset (in pixels) between u and v planes
    DECLARE_ALIGNED(8, ptrdiff_t, uv_offx2); ///< offset (in bytes) between u and v planes
    DECLARE_ALIGNED(8, uint16_t, dither16)[8];
    DECLARE_ALIGNED(8, uint32_t, dither32)[8];

    const uint8_t *chrDither8, *lumDither8;

#if HAVE_ALTIVEC
    vector signed short   CY;
    vector signed short   CRV;
    vector signed short   CBU;
    vector signed short   CGU;
    vector signed short   CGV;
    vector signed short   OY;
    vector unsigned short CSHIFT;
    vector signed short  *vYCoeffsBank, *vCCoeffsBank;
#endif

#if ARCH_BFIN
    DECLARE_ALIGNED(4, uint32_t, oy);
    DECLARE_ALIGNED(4, uint32_t, oc);
    DECLARE_ALIGNED(4, uint32_t, zero);
    DECLARE_ALIGNED(4, uint32_t, cy);
    DECLARE_ALIGNED(4, uint32_t, crv);
    DECLARE_ALIGNED(4, uint32_t, rmask);
    DECLARE_ALIGNED(4, uint32_t, cbu);
    DECLARE_ALIGNED(4, uint32_t, bmask);
    DECLARE_ALIGNED(4, uint32_t, cgu);
    DECLARE_ALIGNED(4, uint32_t, cgv);
    DECLARE_ALIGNED(4, uint32_t, gmask);
#endif

#if HAVE_VIS
    DECLARE_ALIGNED(8, uint64_t, sparc_coeffs)[10];
#endif
    int use_mmx_vfilter;

    /* function pointers for swScale() */
    yuv2planar1_fn yuv2plane1;
    yuv2planarX_fn yuv2planeX;
    yuv2interleavedX_fn yuv2nv12cX;
    yuv2packed1_fn yuv2packed1;
    yuv2packed2_fn yuv2packed2;
    yuv2packedX_fn yuv2packedX;

    /// Unscaled conversion of luma plane to YV12 for horizontal scaler.
    void (*lumToYV12)(uint8_t *dst, const uint8_t *src, const uint8_t *src2, const uint8_t *src3,
                      int width, uint32_t *pal);
    /// Unscaled conversion of alpha plane to YV12 for horizontal scaler.
    void (*alpToYV12)(uint8_t *dst, const uint8_t *src, const uint8_t *src2, const uint8_t *src3,
                      int width, uint32_t *pal);
    /// Unscaled conversion of chroma planes to YV12 for horizontal scaler.
    void (*chrToYV12)(uint8_t *dstU, uint8_t *dstV,
                      const uint8_t *src1, const uint8_t *src2, const uint8_t *src3,
                      int width, uint32_t *pal);

    /**
     * Functions to read planar input, such as planar RGB, and convert
     * internally to Y/UV.
     */
    /** @{ */
    void (*readLumPlanar)(uint8_t *dst, const uint8_t *src[4], int width);
    void (*readChrPlanar)(uint8_t *dstU, uint8_t *dstV, const uint8_t *src[4],
                          int width);
    /** @} */

    /**
     * Scale one horizontal line of input data using a bilinear filter
     * to produce one line of output data. Compared to SwsContext->hScale(),
     * please take note of the following caveats when using these:
     * - Scaling is done using only 7bit instead of 14bit coefficients.
     * - You can use no more than 5 input pixels to produce 4 output
     *   pixels. Therefore, this filter should not be used for downscaling
     *   by more than ~20% in width (because that equals more than 5/4th
     *   downscaling and thus more than 5 pixels input per 4 pixels output).
     * - In general, bilinear filters create artifacts during downscaling
     *   (even when <20%), because one output pixel will span more than one
     *   input pixel, and thus some pixels will need edges of both neighbor
     *   pixels to interpolate the output pixel. Since you can use at most
     *   two input pixels per output pixel in bilinear scaling, this is
     *   impossible and thus downscaling by any size will create artifacts.
     * To enable this type of scaling, set SWS_FLAG_FAST_BILINEAR
     * in SwsContext->flags.
     */
    /** @{ */
    void (*hyscale_fast)(struct SwsContext *c,
                         int16_t *dst, int dstWidth,
                         const uint8_t *src, int srcW, int xInc);
    void (*hcscale_fast)(struct SwsContext *c,
                         int16_t *dst1, int16_t *dst2, int dstWidth,
                         const uint8_t *src1, const uint8_t *src2,
                         int srcW, int xInc);
    /** @} */

    /**
     * Scale one horizontal line of input data using a filter over the input
     * lines, to produce one (differently sized) line of output data.
     *
     * @param dst        pointer to destination buffer for horizontally scaled
     *                   data. If the number of bits per component of one
     *                   destination pixel (SwsContext->dstBpc) is <= 10, data
     *                   will be 15bpc in 16bits (int16_t) width. Else (i.e.
     *                   SwsContext->dstBpc == 16), data will be 19bpc in
     *                   32bits (int32_t) width.
     * @param dstW       width of destination image
     * @param src        pointer to source data to be scaled. If the number of
     *                   bits per component of a source pixel (SwsContext->srcBpc)
     *                   is 8, this is 8bpc in 8bits (uint8_t) width. Else
     *                   (i.e. SwsContext->dstBpc > 8), this is native depth
     *                   in 16bits (uint16_t) width. In other words, for 9-bit
     *                   YUV input, this is 9bpc, for 10-bit YUV input, this is
     *                   10bpc, and for 16-bit RGB or YUV, this is 16bpc.
     * @param filter     filter coefficients to be used per output pixel for
     *                   scaling. This contains 14bpp filtering coefficients.
     *                   Guaranteed to contain dstW * filterSize entries.
     * @param filterPos  position of the first input pixel to be used for
     *                   each output pixel during scaling. Guaranteed to
     *                   contain dstW entries.
     * @param filterSize the number of input coefficients to be used (and
     *                   thus the number of input pixels to be used) for
     *                   creating a single output pixel. Is aligned to 4
     *                   (and input coefficients thus padded with zeroes)
     *                   to simplify creating SIMD code.
     */
    /** @{ */
    void (*hyScale)(struct SwsContext *c, int16_t *dst, int dstW,
                    const uint8_t *src, const int16_t *filter,
                    const int32_t *filterPos, int filterSize);
    void (*hcScale)(struct SwsContext *c, int16_t *dst, int dstW,
                    const uint8_t *src, const int16_t *filter,
                    const int32_t *filterPos, int filterSize);
    /** @} */

    /// Color range conversion function for luma plane if needed.
    void (*lumConvertRange)(int16_t *dst, int width);
    /// Color range conversion function for chroma planes if needed.
    void (*chrConvertRange)(int16_t *dst1, int16_t *dst2, int width);

    int needs_hcscale; ///< Set if there are chroma planes to be converted.
} SwsContext;
//FIXME check init (where 0)

SwsFunc ff_yuv2rgb_get_func_ptr(SwsContext *c);
int ff_yuv2rgb_c_init_tables(SwsContext *c, const int inv_table[4],
                             int fullRange, int brightness,
                             int contrast, int saturation);

void ff_yuv2rgb_init_tables_altivec(SwsContext *c, const int inv_table[4],
                                    int brightness, int contrast, int saturation);
void updateMMXDitherTables(SwsContext *c, int dstY, int lumBufIndex, int chrBufIndex,
                           int lastInLumBuf, int lastInChrBuf);

SwsFunc ff_yuv2rgb_init_mmx(SwsContext *c);
SwsFunc ff_yuv2rgb_init_vis(SwsContext *c);
SwsFunc ff_yuv2rgb_init_altivec(SwsContext *c);
SwsFunc ff_yuv2rgb_get_func_ptr_bfin(SwsContext *c);
void ff_bfin_get_unscaled_swscale(SwsContext *c);

#if FF_API_SWS_FORMAT_NAME
/**
 * @deprecated Use av_get_pix_fmt_name() instead.
 */
attribute_deprecated
const char *sws_format_name(enum AVPixelFormat format);
#endif

<<<<<<< HEAD
#define is16BPS(x) \
    (av_pix_fmt_descriptors[x].comp[0].depth_minus1 == 15)

#define is9_OR_10BPS(x) \
    (av_pix_fmt_descriptors[x].comp[0].depth_minus1 >= 8 && \
     av_pix_fmt_descriptors[x].comp[0].depth_minus1 <= 13)

#define isNBPS(x) is9_OR_10BPS(x)

#define isBE(x) \
    (av_pix_fmt_descriptors[x].flags & PIX_FMT_BE)

#define isYUV(x) \
    (!(av_pix_fmt_descriptors[x].flags & PIX_FMT_RGB) && \
     av_pix_fmt_descriptors[x].nb_components >= 2)

#define isPlanarYUV(x) \
    ((av_pix_fmt_descriptors[x].flags & PIX_FMT_PLANAR) && \
     isYUV(x))

#define isRGB(x) \
    (av_pix_fmt_descriptors[x].flags & PIX_FMT_RGB)
=======
static av_always_inline int is16BPS(enum AVPixelFormat pix_fmt)
{
    const AVPixFmtDescriptor *desc = av_pix_fmt_desc_get(pix_fmt);
    av_assert0(desc);
    return desc->comp[0].depth_minus1 == 15;
}

static av_always_inline int is9_OR_10BPS(enum AVPixelFormat pix_fmt)
{
    const AVPixFmtDescriptor *desc = av_pix_fmt_desc_get(pix_fmt);
    av_assert0(desc);
    return desc->comp[0].depth_minus1 == 8 || desc->comp[0].depth_minus1 == 9;
}

static av_always_inline int isBE(enum AVPixelFormat pix_fmt)
{
    const AVPixFmtDescriptor *desc = av_pix_fmt_desc_get(pix_fmt);
    av_assert0(desc);
    return desc->flags & PIX_FMT_BE;
}

static av_always_inline int isYUV(enum AVPixelFormat pix_fmt)
{
    const AVPixFmtDescriptor *desc = av_pix_fmt_desc_get(pix_fmt);
    av_assert0(desc);
    return !(desc->flags & PIX_FMT_RGB) && desc->nb_components >= 2;
}

static av_always_inline int isPlanarYUV(enum AVPixelFormat pix_fmt)
{
    const AVPixFmtDescriptor *desc = av_pix_fmt_desc_get(pix_fmt);
    av_assert0(desc);
    return ((desc->flags & PIX_FMT_PLANAR) && isYUV(pix_fmt));
}

static av_always_inline int isRGB(enum AVPixelFormat pix_fmt)
{
    const AVPixFmtDescriptor *desc = av_pix_fmt_desc_get(pix_fmt);
    av_assert0(desc);
    return (desc->flags & PIX_FMT_RGB);
}

>>>>>>> 9953ff3c
#if 0 // FIXME
#define isGray(x) \
    (!(av_pix_fmt_descriptors[x].flags & PIX_FMT_PAL) && \
     av_pix_fmt_descriptors[x].nb_components <= 2)
#else
#define isGray(x)                      \
    ((x) == AV_PIX_FMT_GRAY8       ||  \
     (x) == AV_PIX_FMT_Y400A       ||  \
     (x) == AV_PIX_FMT_GRAY16BE    ||  \
     (x) == AV_PIX_FMT_GRAY16LE)
#endif

#define isRGBinInt(x) \
    (           \
     (x) == AV_PIX_FMT_RGB48BE     ||  \
     (x) == AV_PIX_FMT_RGB48LE     ||  \
     (x) == AV_PIX_FMT_RGBA64BE    ||  \
     (x) == AV_PIX_FMT_RGBA64LE    ||  \
     (x) == AV_PIX_FMT_RGB32       ||  \
     (x) == AV_PIX_FMT_RGB32_1     ||  \
     (x) == AV_PIX_FMT_RGB24       ||  \
     (x) == AV_PIX_FMT_RGB565BE    ||  \
     (x) == AV_PIX_FMT_RGB565LE    ||  \
     (x) == AV_PIX_FMT_RGB555BE    ||  \
     (x) == AV_PIX_FMT_RGB555LE    ||  \
     (x) == AV_PIX_FMT_RGB444BE    ||  \
     (x) == AV_PIX_FMT_RGB444LE    ||  \
     (x) == AV_PIX_FMT_RGB8        ||  \
     (x) == AV_PIX_FMT_RGB4        ||  \
     (x) == AV_PIX_FMT_RGB4_BYTE   ||  \
     (x) == AV_PIX_FMT_MONOBLACK   ||  \
     (x) == AV_PIX_FMT_MONOWHITE   \
    )
#define isBGRinInt(x) \
    (           \
     (x) == AV_PIX_FMT_BGR48BE     ||  \
     (x) == AV_PIX_FMT_BGR48LE     ||  \
     (x) == AV_PIX_FMT_BGRA64BE    ||  \
     (x) == AV_PIX_FMT_BGRA64LE    ||  \
     (x) == AV_PIX_FMT_BGR32       ||  \
     (x) == AV_PIX_FMT_BGR32_1     ||  \
     (x) == AV_PIX_FMT_BGR24       ||  \
     (x) == AV_PIX_FMT_BGR565BE    ||  \
     (x) == AV_PIX_FMT_BGR565LE    ||  \
     (x) == AV_PIX_FMT_BGR555BE    ||  \
     (x) == AV_PIX_FMT_BGR555LE    ||  \
     (x) == AV_PIX_FMT_BGR444BE    ||  \
     (x) == AV_PIX_FMT_BGR444LE    ||  \
     (x) == AV_PIX_FMT_BGR8        ||  \
     (x) == AV_PIX_FMT_BGR4        ||  \
     (x) == AV_PIX_FMT_BGR4_BYTE   ||  \
     (x) == AV_PIX_FMT_MONOBLACK   ||  \
     (x) == AV_PIX_FMT_MONOWHITE   \
    )

#define isRGBinBytes(x) (           \
           (x) == AV_PIX_FMT_RGB48BE     \
        || (x) == AV_PIX_FMT_RGB48LE     \
        || (x) == AV_PIX_FMT_RGBA64BE    \
        || (x) == AV_PIX_FMT_RGBA64LE    \
        || (x) == AV_PIX_FMT_RGBA        \
        || (x) == AV_PIX_FMT_ARGB        \
        || (x) == AV_PIX_FMT_RGB24       \
    )
#define isBGRinBytes(x) (           \
           (x) == AV_PIX_FMT_BGR48BE     \
        || (x) == AV_PIX_FMT_BGR48LE     \
        || (x) == AV_PIX_FMT_BGRA64BE    \
        || (x) == AV_PIX_FMT_BGRA64LE    \
        || (x) == AV_PIX_FMT_BGRA        \
        || (x) == AV_PIX_FMT_ABGR        \
        || (x) == AV_PIX_FMT_BGR24       \
    )

#define isAnyRGB(x) \
    (           \
          isRGBinInt(x)       ||    \
          isBGRinInt(x)       ||    \
          (x)==AV_PIX_FMT_GBR24P     \
    )

<<<<<<< HEAD
#define isALPHA(x)                                             \
    (av_pix_fmt_descriptors[x].nb_components == 2          ||  \
     av_pix_fmt_descriptors[x].nb_components == 4)

#if 1
#define isPacked(x)         (       \
           (x)==AV_PIX_FMT_PAL8        \
        || (x)==AV_PIX_FMT_YUYV422     \
        || (x)==AV_PIX_FMT_UYVY422     \
        || (x)==AV_PIX_FMT_Y400A       \
        ||  isRGBinInt(x)           \
        ||  isBGRinInt(x)           \
    )
#else
#define isPacked(x)                                            \
    ((av_pix_fmt_descriptors[x].nb_components >= 2         &&  \
      !(av_pix_fmt_descriptors[x].flags & PIX_FMT_PLANAR)) ||  \
     (x) == AV_PIX_FMT_PAL8)

#endif
#define isPlanar(x)                                            \
    (av_pix_fmt_descriptors[x].nb_components >= 2          &&  \
     (av_pix_fmt_descriptors[x].flags & PIX_FMT_PLANAR))

#define isPackedRGB(x)                                         \
    ((av_pix_fmt_descriptors[x].flags                        & \
     (PIX_FMT_PLANAR | PIX_FMT_RGB)) == PIX_FMT_RGB)

#define isPlanarRGB(x)                                         \
    ((av_pix_fmt_descriptors[x].flags                        & \
     (PIX_FMT_PLANAR | PIX_FMT_RGB)) == (PIX_FMT_PLANAR | PIX_FMT_RGB))

#define usePal(x) ((av_pix_fmt_descriptors[x].flags & PIX_FMT_PAL)       || \
                   (av_pix_fmt_descriptors[x].flags & PIX_FMT_PSEUDOPAL))
=======
static av_always_inline int isALPHA(enum AVPixelFormat pix_fmt)
{
    const AVPixFmtDescriptor *desc = av_pix_fmt_desc_get(pix_fmt);
    av_assert0(desc);
    return desc->nb_components == 2 || desc->nb_components == 4;
}

static av_always_inline int isPacked(enum AVPixelFormat pix_fmt)
{
    const AVPixFmtDescriptor *desc = av_pix_fmt_desc_get(pix_fmt);
    av_assert0(desc);
    return ((desc->nb_components >= 2 && !(desc->flags & PIX_FMT_PLANAR)) ||
            pix_fmt == AV_PIX_FMT_PAL8);
}

static av_always_inline int isPlanar(enum AVPixelFormat pix_fmt)
{
    const AVPixFmtDescriptor *desc = av_pix_fmt_desc_get(pix_fmt);
    av_assert0(desc);
    return (desc->nb_components >= 2 && (desc->flags & PIX_FMT_PLANAR));
}

static av_always_inline int isPackedRGB(enum AVPixelFormat pix_fmt)
{
    const AVPixFmtDescriptor *desc = av_pix_fmt_desc_get(pix_fmt);
    av_assert0(desc);
    return ((desc->flags & (PIX_FMT_PLANAR | PIX_FMT_RGB)) == PIX_FMT_RGB);
}

static av_always_inline int isPlanarRGB(enum AVPixelFormat pix_fmt)
{
    const AVPixFmtDescriptor *desc = av_pix_fmt_desc_get(pix_fmt);
    av_assert0(desc);
    return ((desc->flags & (PIX_FMT_PLANAR | PIX_FMT_RGB)) ==
            (PIX_FMT_PLANAR | PIX_FMT_RGB));
}

static av_always_inline int usePal(enum AVPixelFormat pix_fmt)
{
    const AVPixFmtDescriptor *desc = av_pix_fmt_desc_get(pix_fmt);
    av_assert0(desc);
    return ((desc->flags & PIX_FMT_PAL) || (desc->flags & PIX_FMT_PSEUDOPAL) ||
            pix_fmt == AV_PIX_FMT_Y400A);
}
>>>>>>> 9953ff3c

extern const uint64_t ff_dither4[2];
extern const uint64_t ff_dither8[2];
extern const uint8_t dithers[8][8][8];
extern const uint16_t dither_scale[15][16];


extern const AVClass sws_context_class;

/**
 * Set c->swScale to an unscaled converter if one exists for the specific
 * source and destination formats, bit depths, flags, etc.
 */
void ff_get_unscaled_swscale(SwsContext *c);

void ff_swscale_get_unscaled_altivec(SwsContext *c);

/**
 * Return function pointer to fastest main scaler path function depending
 * on architecture and available optimizations.
 */
SwsFunc ff_getSwsFunc(SwsContext *c);

void ff_sws_init_input_funcs(SwsContext *c);
void ff_sws_init_output_funcs(SwsContext *c,
                              yuv2planar1_fn *yuv2plane1,
                              yuv2planarX_fn *yuv2planeX,
                              yuv2interleavedX_fn *yuv2nv12cX,
                              yuv2packed1_fn *yuv2packed1,
                              yuv2packed2_fn *yuv2packed2,
                              yuv2packedX_fn *yuv2packedX);
void ff_sws_init_swScale_altivec(SwsContext *c);
void ff_sws_init_swScale_mmx(SwsContext *c);

#endif /* SWSCALE_SWSCALE_INTERNAL_H */<|MERGE_RESOLUTION|>--- conflicted
+++ resolved
@@ -556,44 +556,22 @@
 const char *sws_format_name(enum AVPixelFormat format);
 #endif
 
-<<<<<<< HEAD
-#define is16BPS(x) \
-    (av_pix_fmt_descriptors[x].comp[0].depth_minus1 == 15)
-
-#define is9_OR_10BPS(x) \
-    (av_pix_fmt_descriptors[x].comp[0].depth_minus1 >= 8 && \
-     av_pix_fmt_descriptors[x].comp[0].depth_minus1 <= 13)
+static av_always_inline int is16BPS(enum AVPixelFormat pix_fmt)
+{
+    const AVPixFmtDescriptor *desc = av_pix_fmt_desc_get(pix_fmt);
+    av_assert0(desc);
+    return desc->comp[0].depth_minus1 == 15;
+}
+
+static av_always_inline int is9_OR_10BPS(enum AVPixelFormat pix_fmt)
+{
+    const AVPixFmtDescriptor *desc = av_pix_fmt_desc_get(pix_fmt);
+    av_assert0(desc);
+    return desc->comp[0].depth_minus1 >= 8 && desc->comp[0].depth_minus1 <= 13;
+}
 
 #define isNBPS(x) is9_OR_10BPS(x)
 
-#define isBE(x) \
-    (av_pix_fmt_descriptors[x].flags & PIX_FMT_BE)
-
-#define isYUV(x) \
-    (!(av_pix_fmt_descriptors[x].flags & PIX_FMT_RGB) && \
-     av_pix_fmt_descriptors[x].nb_components >= 2)
-
-#define isPlanarYUV(x) \
-    ((av_pix_fmt_descriptors[x].flags & PIX_FMT_PLANAR) && \
-     isYUV(x))
-
-#define isRGB(x) \
-    (av_pix_fmt_descriptors[x].flags & PIX_FMT_RGB)
-=======
-static av_always_inline int is16BPS(enum AVPixelFormat pix_fmt)
-{
-    const AVPixFmtDescriptor *desc = av_pix_fmt_desc_get(pix_fmt);
-    av_assert0(desc);
-    return desc->comp[0].depth_minus1 == 15;
-}
-
-static av_always_inline int is9_OR_10BPS(enum AVPixelFormat pix_fmt)
-{
-    const AVPixFmtDescriptor *desc = av_pix_fmt_desc_get(pix_fmt);
-    av_assert0(desc);
-    return desc->comp[0].depth_minus1 == 8 || desc->comp[0].depth_minus1 == 9;
-}
-
 static av_always_inline int isBE(enum AVPixelFormat pix_fmt)
 {
     const AVPixFmtDescriptor *desc = av_pix_fmt_desc_get(pix_fmt);
@@ -622,7 +600,6 @@
     return (desc->flags & PIX_FMT_RGB);
 }
 
->>>>>>> 9953ff3c
 #if 0 // FIXME
 #define isGray(x) \
     (!(av_pix_fmt_descriptors[x].flags & PIX_FMT_PAL) && \
@@ -704,10 +681,12 @@
           (x)==AV_PIX_FMT_GBR24P     \
     )
 
-<<<<<<< HEAD
-#define isALPHA(x)                                             \
-    (av_pix_fmt_descriptors[x].nb_components == 2          ||  \
-     av_pix_fmt_descriptors[x].nb_components == 4)
+static av_always_inline int isALPHA(enum AVPixelFormat pix_fmt)
+{
+    const AVPixFmtDescriptor *desc = av_pix_fmt_desc_get(pix_fmt);
+    av_assert0(desc);
+    return desc->nb_components == 2 || desc->nb_components == 4;
+}
 
 #if 1
 #define isPacked(x)         (       \
@@ -719,34 +698,6 @@
         ||  isBGRinInt(x)           \
     )
 #else
-#define isPacked(x)                                            \
-    ((av_pix_fmt_descriptors[x].nb_components >= 2         &&  \
-      !(av_pix_fmt_descriptors[x].flags & PIX_FMT_PLANAR)) ||  \
-     (x) == AV_PIX_FMT_PAL8)
-
-#endif
-#define isPlanar(x)                                            \
-    (av_pix_fmt_descriptors[x].nb_components >= 2          &&  \
-     (av_pix_fmt_descriptors[x].flags & PIX_FMT_PLANAR))
-
-#define isPackedRGB(x)                                         \
-    ((av_pix_fmt_descriptors[x].flags                        & \
-     (PIX_FMT_PLANAR | PIX_FMT_RGB)) == PIX_FMT_RGB)
-
-#define isPlanarRGB(x)                                         \
-    ((av_pix_fmt_descriptors[x].flags                        & \
-     (PIX_FMT_PLANAR | PIX_FMT_RGB)) == (PIX_FMT_PLANAR | PIX_FMT_RGB))
-
-#define usePal(x) ((av_pix_fmt_descriptors[x].flags & PIX_FMT_PAL)       || \
-                   (av_pix_fmt_descriptors[x].flags & PIX_FMT_PSEUDOPAL))
-=======
-static av_always_inline int isALPHA(enum AVPixelFormat pix_fmt)
-{
-    const AVPixFmtDescriptor *desc = av_pix_fmt_desc_get(pix_fmt);
-    av_assert0(desc);
-    return desc->nb_components == 2 || desc->nb_components == 4;
-}
-
 static av_always_inline int isPacked(enum AVPixelFormat pix_fmt)
 {
     const AVPixFmtDescriptor *desc = av_pix_fmt_desc_get(pix_fmt);
@@ -755,6 +706,7 @@
             pix_fmt == AV_PIX_FMT_PAL8);
 }
 
+#endif
 static av_always_inline int isPlanar(enum AVPixelFormat pix_fmt)
 {
     const AVPixFmtDescriptor *desc = av_pix_fmt_desc_get(pix_fmt);
@@ -781,10 +733,8 @@
 {
     const AVPixFmtDescriptor *desc = av_pix_fmt_desc_get(pix_fmt);
     av_assert0(desc);
-    return ((desc->flags & PIX_FMT_PAL) || (desc->flags & PIX_FMT_PSEUDOPAL) ||
-            pix_fmt == AV_PIX_FMT_Y400A);
-}
->>>>>>> 9953ff3c
+    return (desc->flags & PIX_FMT_PAL) || (desc->flags & PIX_FMT_PSEUDOPAL);
+}
 
 extern const uint64_t ff_dither4[2];
 extern const uint64_t ff_dither8[2];
