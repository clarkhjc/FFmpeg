include config.mak

SRC_DIR = $(SRC_PATH_BARE)

vpath %.texi $(SRC_PATH_BARE)

PROGS-$(CONFIG_FFMPEG)   += ffmpeg
PROGS-$(CONFIG_FFPLAY)   += ffplay
PROGS-$(CONFIG_FFPROBE)  += ffprobe
PROGS-$(CONFIG_FFSERVER) += ffserver

PROGS      := $(PROGS-yes:%=%$(EXESUF))
PROGS_G     = $(PROGS-yes:%=%_g$(EXESUF))
OBJS        = $(PROGS-yes:%=%.o) cmdutils.o
MANPAGES    = $(PROGS-yes:%=doc/%.1)
PODPAGES    = $(PROGS-yes:%=doc/%.pod)
HTMLPAGES   = $(PROGS-yes:%=doc/%.html)
TOOLS       = $(addprefix tools/, $(addsuffix $(EXESUF), cws2fws graph2dot lavfi-showfiltfmts pktdumper probetest qt-faststart trasher))
TESTTOOLS   = audiogen videogen rotozoom tiny_psnr base64
HOSTPROGS  := $(TESTTOOLS:%=tests/%)

BASENAMES   = ffmpeg ffplay ffprobe ffserver
ALLPROGS    = $(BASENAMES:%=%$(EXESUF))
ALLPROGS_G  = $(BASENAMES:%=%_g$(EXESUF))
ALLMANPAGES = $(BASENAMES:%=%.1)

FFLIBS-$(CONFIG_AVDEVICE) += avdevice
FFLIBS-$(CONFIG_AVFILTER) += avfilter
FFLIBS-$(CONFIG_AVFORMAT) += avformat
FFLIBS-$(CONFIG_AVCODEC)  += avcodec
FFLIBS-$(CONFIG_POSTPROC) += postproc
FFLIBS-$(CONFIG_SWSCALE)  += swscale

FFLIBS := avutil

DATA_FILES := $(wildcard $(SRC_DIR)/ffpresets/*.ffpreset)

SKIPHEADERS = cmdutils_common_opts.h

include common.mak

FF_LDFLAGS   := $(FFLDFLAGS)
FF_EXTRALIBS := $(FFEXTRALIBS)
FF_DEP_LIBS  := $(DEP_LIBS)

ALL_TARGETS-$(CONFIG_DOC)       += documentation

ifdef PROGS
INSTALL_TARGETS-yes             += install-progs install-data
INSTALL_TARGETS-$(CONFIG_DOC)   += install-man
endif
INSTALL_PROGS_TARGETS-$(CONFIG_SHARED) = install-libs

all: $(FF_DEP_LIBS) $(PROGS) $(ALL_TARGETS-yes)

$(PROGS): %$(EXESUF): %_g$(EXESUF)
	$(CP) $< $@
	$(STRIP) $@

config.h: .config
.config: $(wildcard $(FFLIBS:%=$(SRC_DIR)/lib%/all*.c))
	@-tput bold 2>/dev/null
	@-printf '\nWARNING: $(?F) newer than config.h, rerun configure\n\n'
	@-tput sgr0 2>/dev/null

SUBDIR_VARS := OBJS FFLIBS CLEANFILES DIRS TESTPROGS EXAMPLES SKIPHEADERS \
               ALTIVEC-OBJS MMX-OBJS NEON-OBJS X86-OBJS YASM-OBJS-FFT YASM-OBJS \
               HOSTPROGS BUILT_HEADERS TESTOBJS ARCH_HEADERS ARMV6-OBJS

define RESET
$(1) :=
$(1)-yes :=
endef

define DOSUBDIR
$(foreach V,$(SUBDIR_VARS),$(eval $(call RESET,$(V))))
SUBDIR := $(1)/
include $(1)/Makefile
endef

$(foreach D,$(FFLIBS),$(eval $(call DOSUBDIR,lib$(D))))

<<<<<<< HEAD
ffplay_g$(EXESUF): FF_EXTRALIBS += $(SDL_LIBS)
ffserver_g$(EXESUF): FF_LDFLAGS += $(FFSERVERLDFLAGS)

%_g$(EXESUF): %.o cmdutils.o $(FF_DEP_LIBS)
=======
ffplay.o: CFLAGS += $(SDL_CFLAGS)
ffplay$(EXESUF): FF_EXTRALIBS += $(SDL_LIBS)
ffserver$(EXESUF): FF_LDFLAGS += $(FFSERVERLDFLAGS)

$(PROGS): %$(EXESUF): %.o cmdutils.o $(FF_DEP_LIBS)
>>>>>>> b9c6c7cb
	$(LD) $(FF_LDFLAGS) -o $@ $< cmdutils.o $(FF_EXTRALIBS)

alltools: $(TOOLS)

tools/%$(EXESUF): tools/%.o
	$(LD) $(FF_LDFLAGS) -o $@ $< $(FF_EXTRALIBS)

tools/%.o: tools/%.c
	$(CC) $(CPPFLAGS) $(CFLAGS) -c $(CC_O) $<

-include $(wildcard tools/*.d)
-include $(wildcard tests/*.d)

VERSION_SH  = $(SRC_PATH_BARE)/version.sh
GIT_LOG     = $(SRC_PATH_BARE)/.git/logs/HEAD

.version: $(wildcard $(GIT_LOG)) $(VERSION_SH) config.mak
.version: M=@

version.h .version:
	$(M)$(VERSION_SH) $(SRC_PATH) version.h $(EXTRA_VERSION)
	$(Q)touch .version

# force version.sh to run whenever version might have changed
-include .version

DOCS = $(addprefix doc/, developer.html faq.html general.html libavfilter.html) $(HTMLPAGES) $(MANPAGES) $(PODPAGES)

documentation: $(DOCS)

-include $(wildcard $(DOCS:%=%.d))

TEXIDEP = awk '/^@include/ { printf "$@: $(@D)/%s\n", $$2 }' <$< >$(@:%=%.d)

doc/%.html: TAG = HTML
doc/%.html: doc/%.texi $(SRC_PATH_BARE)/doc/t2h.init
	$(Q)$(TEXIDEP)
	$(M)texi2html -monolithic --init-file $(SRC_PATH_BARE)/doc/t2h.init --output $@ $<

doc/%.pod: TAG = POD
doc/%.pod: doc/%.texi
	$(Q)$(TEXIDEP)
	$(M)doc/texi2pod.pl $< $@

doc/%.1: TAG = MAN
doc/%.1: doc/%.pod
	$(M)pod2man --section=1 --center=" " --release=" " $< > $@

install: install-libs install-headers $(INSTALL_TARGETS-yes)

install-libs: install-libs-yes

install-progs: $(PROGS) $(INSTALL_PROGS_TARGETS-yes)
	$(Q)mkdir -p "$(BINDIR)"
	$(INSTALL) -c -m 755 $(PROGS) "$(BINDIR)"

install-data: $(DATA_FILES)
	$(Q)mkdir -p "$(DATADIR)"
	$(INSTALL) -m 644 $(DATA_FILES) "$(DATADIR)"

install-man: $(MANPAGES)
	$(Q)mkdir -p "$(MANDIR)/man1"
	$(INSTALL) -m 644 $(MANPAGES) "$(MANDIR)/man1"

uninstall: uninstall-libs uninstall-headers uninstall-progs uninstall-data uninstall-man

uninstall-progs:
	$(RM) $(addprefix "$(BINDIR)/", $(ALLPROGS))

uninstall-data:
	$(RM) -r "$(DATADIR)"

uninstall-man:
	$(RM) $(addprefix "$(MANDIR)/man1/",$(ALLMANPAGES))

testclean:
	$(RM) -r tests/vsynth1 tests/vsynth2 tests/data
	$(RM) $(addprefix tests/,$(CLEANSUFFIXES))
	$(RM) tests/seek_test$(EXESUF) tests/seek_test.o
	$(RM) $(TESTTOOLS:%=tests/%$(HOSTEXESUF))

clean:: testclean
	$(RM) $(ALLPROGS) $(ALLPROGS_G)
	$(RM) $(CLEANSUFFIXES)
	$(RM) doc/*.html doc/*.pod doc/*.1
	$(RM) $(TOOLS)
	$(RM) $(CLEANSUFFIXES:%=tools/%)

distclean::
	$(RM) $(DISTCLEANSUFFIXES)
	$(RM) config.* .version version.h libavutil/avconfig.h

config:
	$(SRC_PATH)/configure $(value FFMPEG_CONFIGURATION)

# regression tests

check: test

fulltest test: codectest lavftest lavfitest seektest

FFSERVER_REFFILE = $(SRC_PATH)/tests/ffserver.regression.ref

codectest: fate-codec
lavftest:  fate-lavf
lavfitest: fate-lavfi
seektest:  fate-seek

AREF = fate-acodec-aref
VREF = fate-vsynth1-vref fate-vsynth2-vref
REFS = $(AREF) $(VREF)

$(VREF): ffmpeg$(EXESUF) tests/vsynth1/00.pgm tests/vsynth2/00.pgm
$(AREF): ffmpeg$(EXESUF) tests/data/asynth1.sw

ffservertest: ffserver$(EXESUF) tests/vsynth1/00.pgm tests/data/asynth1.sw
	@echo
	@echo "Unfortunately ffserver is broken and therefore its regression"
	@echo "test fails randomly. Treat the results accordingly."
	@echo
	$(SRC_PATH)/tests/ffserver-regression.sh $(FFSERVER_REFFILE) $(SRC_PATH)/tests/ffserver.conf

tests/vsynth1/00.pgm: tests/videogen$(HOSTEXESUF)
	@mkdir -p tests/vsynth1
	$(M)./$< 'tests/vsynth1/'

tests/vsynth2/00.pgm: tests/rotozoom$(HOSTEXESUF)
	@mkdir -p tests/vsynth2
	$(M)./$< 'tests/vsynth2/' $(SRC_PATH)/tests/lena.pnm

tests/data/asynth1.sw: tests/audiogen$(HOSTEXESUF)
	@mkdir -p tests/data
	$(M)./$< $@

tests/data/asynth1.sw tests/vsynth%/00.pgm: TAG = GEN

tests/seek_test$(EXESUF): tests/seek_test.o $(FF_DEP_LIBS)
	$(LD) $(FF_LDFLAGS) -o $@ $< $(FF_EXTRALIBS)

tools/lavfi-showfiltfmts$(EXESUF): tools/lavfi-showfiltfmts.o $(FF_DEP_LIBS)
	$(LD) $(FF_LDFLAGS) -o $@ $< $(FF_EXTRALIBS)

include $(SRC_PATH_BARE)/tests/fate.mak
include $(SRC_PATH_BARE)/tests/fate2.mak

include $(SRC_PATH_BARE)/tests/fate/aac.mak
include $(SRC_PATH_BARE)/tests/fate/als.mak
include $(SRC_PATH_BARE)/tests/fate/fft.mak
include $(SRC_PATH_BARE)/tests/fate/h264.mak
include $(SRC_PATH_BARE)/tests/fate/mp3.mak
include $(SRC_PATH_BARE)/tests/fate/vorbis.mak
include $(SRC_PATH_BARE)/tests/fate/vp8.mak

FATE_ACODEC  = $(ACODEC_TESTS:%=fate-acodec-%)
FATE_VSYNTH1 = $(VCODEC_TESTS:%=fate-vsynth1-%)
FATE_VSYNTH2 = $(VCODEC_TESTS:%=fate-vsynth2-%)
FATE_VCODEC  = $(FATE_VSYNTH1) $(FATE_VSYNTH2)
FATE_LAVF    = $(LAVF_TESTS:%=fate-lavf-%)
FATE_LAVFI   = $(LAVFI_TESTS:%=fate-lavfi-%)
FATE_SEEK    = $(SEEK_TESTS:seek_%=fate-seek-%)

FATE = $(FATE_ACODEC)                                                   \
       $(FATE_VCODEC)                                                   \
       $(FATE_LAVF)                                                     \
       $(FATE_LAVFI)                                                    \
       $(FATE_SEEK)                                                     \

$(filter-out %-aref,$(FATE_ACODEC)): $(AREF)
$(filter-out %-vref,$(FATE_VCODEC)): $(VREF)
$(FATE_LAVF):   $(REFS)
$(FATE_LAVFI):  $(REFS) tools/lavfi-showfiltfmts$(EXESUF)
$(FATE_SEEK):   fate-codec fate-lavf tests/seek_test$(EXESUF)

$(FATE_ACODEC):  CMD = codectest acodec
$(FATE_VSYNTH1): CMD = codectest vsynth1
$(FATE_VSYNTH2): CMD = codectest vsynth2
$(FATE_LAVF):    CMD = lavftest
$(FATE_LAVFI):   CMD = lavfitest
$(FATE_SEEK):    CMD = seektest

fate-codec:  fate-acodec fate-vcodec
fate-acodec: $(FATE_ACODEC)
fate-vcodec: $(FATE_VCODEC)
fate-lavf:   $(FATE_LAVF)
fate-lavfi:  $(FATE_LAVFI)
fate-seek:   $(FATE_SEEK)

ifdef SAMPLES
FATE += $(FATE_TESTS)
fate-rsync:
	rsync -vaLW rsync://fate-suite.libav.org/fate-suite/ $(SAMPLES)
else
fate-rsync:
	@echo "use 'make fate-rsync SAMPLES=/path/to/samples' to sync the fate suite"
$(FATE_TESTS):
	@echo "SAMPLES not specified, cannot run FATE. See doc/fate.txt for more information."
endif

FATE_UTILS = base64 tiny_psnr

fate: $(FATE)

$(FATE): ffmpeg$(EXESUF) $(FATE_UTILS:%=tests/%$(HOSTEXESUF))
	@echo "TEST    $(@:fate-%=%)"
	$(Q)$(SRC_PATH)/tests/fate-run.sh $@ "$(SAMPLES)" "$(TARGET_EXEC)" "$(TARGET_PATH)" '$(CMD)' '$(CMP)' '$(REF)' '$(FUZZ)' '$(THREADS)' '$(THREAD_TYPE)'

fate-list:
	@printf '%s\n' $(sort $(FATE))

.PHONY: all alltools *clean check config documentation examples install*
.PHONY: *test testprogs uninstall*<|MERGE_RESOLUTION|>--- conflicted
+++ resolved
@@ -80,18 +80,11 @@
 
 $(foreach D,$(FFLIBS),$(eval $(call DOSUBDIR,lib$(D))))
 
-<<<<<<< HEAD
+ffplay.o: CFLAGS += $(SDL_CFLAGS)
 ffplay_g$(EXESUF): FF_EXTRALIBS += $(SDL_LIBS)
 ffserver_g$(EXESUF): FF_LDFLAGS += $(FFSERVERLDFLAGS)
 
-%_g$(EXESUF): %.o cmdutils.o $(FF_DEP_LIBS)
-=======
-ffplay.o: CFLAGS += $(SDL_CFLAGS)
-ffplay$(EXESUF): FF_EXTRALIBS += $(SDL_LIBS)
-ffserver$(EXESUF): FF_LDFLAGS += $(FFSERVERLDFLAGS)
-
-$(PROGS): %$(EXESUF): %.o cmdutils.o $(FF_DEP_LIBS)
->>>>>>> b9c6c7cb
+$(PROGS): %_g$(EXESUF): %.o cmdutils.o $(FF_DEP_LIBS)
 	$(LD) $(FF_LDFLAGS) -o $@ $< cmdutils.o $(FF_EXTRALIBS)
 
 alltools: $(TOOLS)
